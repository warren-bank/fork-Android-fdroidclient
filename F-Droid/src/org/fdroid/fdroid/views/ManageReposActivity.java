--- conflicted
+++ resolved
@@ -70,13 +70,6 @@
 import org.fdroid.fdroid.data.NewRepoConfig;
 import org.fdroid.fdroid.data.Repo;
 import org.fdroid.fdroid.data.RepoProvider;
-<<<<<<< HEAD
-import org.fdroid.fdroid.views.fragments.RepoDetailsFragment;
-=======
-import org.fdroid.fdroid.net.MDnsHelper;
-import org.fdroid.fdroid.net.MDnsHelper.DiscoveredRepo;
-import org.fdroid.fdroid.net.MDnsHelper.RepoScanListAdapter;
->>>>>>> 2b8a8829
 
 import java.io.IOException;
 import java.net.MalformedURLException;
@@ -141,13 +134,7 @@
     @Override
     protected void onResume() {
         super.onResume();
-<<<<<<< HEAD
-        if (updateHandler != null) {
-            updateHandler.showDialog();
-        }
-=======
-
->>>>>>> 2b8a8829
+
         /* let's see if someone is trying to send us a new repo */
         addRepoFromIntent(getIntent());
     }
@@ -186,76 +173,6 @@
             return true;
         }
         return super.onOptionsItemSelected(item);
-    }
-
-<<<<<<< HEAD
-    private void updateRepos() {
-        updateHandler = UpdateService.updateNow(this).setListener(
-                new ProgressListener() {
-                    @Override
-                    public void onProgress(Event event) {
-                        switch (event.type) {
-                        case UpdateService.EVENT_COMPLETE_AND_SAME:
-                        case UpdateService.EVENT_COMPLETE_WITH_CHANGES:
-                            // No need to prompt to update any more, we just
-                            // did it!
-                            changed = false;
-                            break;
-                        case UpdateService.EVENT_FINISHED:
-                            updateHandler = null;
-                            break;
-                        }
-                    }
-                });
-=======
-    private void scanForRepos() {
-        final RepoScanListAdapter adapter = new RepoScanListAdapter(this);
-        final MDnsHelper mDnsHelper = new MDnsHelper(this, adapter);
-
-        final View view = getLayoutInflater().inflate(R.layout.repodiscoverylist, null);
-        final ListView repoScanList = (ListView) view.findViewById(R.id.reposcanlist);
-
-        final AlertDialog alrt = new AlertDialog.Builder(this).setView(view)
-                .setNegativeButton(R.string.cancel, new DialogInterface.OnClickListener() {
-                    @Override
-                    public void onClick(DialogInterface dialog, int which) {
-                        mDnsHelper.stopDiscovery();
-                        dialog.dismiss();
-                    }
-                }).create();
-
-        alrt.setTitle(R.string.local_repos_title);
-        alrt.setOnDismissListener(new DialogInterface.OnDismissListener() {
-            @Override
-            public void onDismiss(DialogInterface dialog) {
-                mDnsHelper.stopDiscovery();
-            }
-        });
-
-        repoScanList.setAdapter(adapter);
-        repoScanList.setOnItemClickListener(new AdapterView.OnItemClickListener() {
-            @Override
-            public void onItemClick(AdapterView<?> parent, final View view,
-                    int position, long id) {
-
-                final DiscoveredRepo discoveredService =
-                        (DiscoveredRepo) parent.getItemAtPosition(position);
-
-                final ServiceInfo serviceInfo = discoveredService.getServiceInfo();
-                String type = serviceInfo.getPropertyString("type");
-                String protocol = type.contains("fdroidrepos") ? "https:/" : "http:/";
-                String path = serviceInfo.getPropertyString("path");
-                if (TextUtils.isEmpty(path))
-                    path = "/fdroid/repo";
-                String serviceUrl = protocol + serviceInfo.getInetAddresses()[0]
-                        + ":" + serviceInfo.getPort() + path;
-                showAddRepo(serviceUrl, serviceInfo.getPropertyString("fingerprint"));
-            }
-        });
-
-        alrt.show();
-        mDnsHelper.discoverServices();
->>>>>>> 2b8a8829
     }
 
     private void showAddRepo() {
