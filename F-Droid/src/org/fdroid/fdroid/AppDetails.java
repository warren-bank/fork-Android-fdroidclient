--- conflicted
+++ resolved
@@ -326,7 +326,6 @@
 
     private final Context mctx = this;
     private Installer installer;
-    private static Button mainButton;
 
 
     private AppDetailsHeaderFragment mHeaderFragment;
@@ -418,12 +417,12 @@
         // chosen based on more than just orientation (e.g. large screen sizes).
         View onlyInLandscape = findViewById(R.id.app_summary_container);
 
-        AppDetailsListFragment mListFragment =
+        AppDetailsListFragment listFragment =
                 (AppDetailsListFragment) getSupportFragmentManager().findFragmentById(R.id.fragment_app_list);
         if (onlyInLandscape == null) {
-            mListFragment.setupSummaryHeader();
+            listFragment.setupSummaryHeader();
         } else {
-            mListFragment.removeSummaryHeader();
+            listFragment.removeSummaryHeader();
         }
 
         // Spinner seems to default to visible on Android 4.0.3 and 4.0.4
@@ -521,7 +520,8 @@
     private final BroadcastReceiver downloaderProgressReceiver = new BroadcastReceiver() {
         @Override
         public void onReceive(Context context, Intent intent) {
-            updateProgressDialog(intent.getIntExtra(Downloader.EXTRA_BYTES_READ, -1),
+            if (mHeaderFragment != null)
+                mHeaderFragment.updateProgress(intent.getIntExtra(Downloader.EXTRA_BYTES_READ, -1),
                     intent.getIntExtra(Downloader.EXTRA_TOTAL_BYTES, -1));
         }
     };
@@ -959,84 +959,6 @@
         startActivity(Intent.createChooser(shareIntent, getString(R.string.menu_share)));
     }
 
-<<<<<<< HEAD
-    private ProgressDialog getProgressDialog(String file) {
-        if (progressDialog == null) {
-            final ProgressDialog pd = new ProgressDialog(this);
-            pd.setProgressStyle(ProgressDialog.STYLE_HORIZONTAL);
-            if (Build.VERSION.SDK_INT >= 11) {
-                pd.setProgressNumberFormat("%1d/%2d KiB");
-            }
-            pd.setMessage(getString(R.string.download_server) + ":\n " + file);
-            pd.setCancelable(true);
-            pd.setCanceledOnTouchOutside(false);
-
-            // The indeterminate-ness will get overridden on the first progress event we receive.
-            pd.setIndeterminate(true);
-
-            pd.setOnCancelListener(new DialogInterface.OnCancelListener() {
-                @Override
-                public void onCancel(DialogInterface dialog) {
-                    Log.d(TAG, "User clicked 'cancel' on download, attempting to interrupt download thread.");
-                    if (downloadHandler !=  null) {
-                        downloadHandler.cancel();
-                        cleanUpFinishedDownload();
-                    } else {
-                        Log.e(TAG, "Tried to cancel, but the downloadHandler doesn't exist.");
-                    }
-                    if (mainButton != null)
-                        mainButton.setEnabled(true);
-                    progressDialog = null;
-                    Toast.makeText(AppDetails.this, getString(R.string.download_cancelled), Toast.LENGTH_LONG).show();
-                }
-            });
-            pd.setButton(DialogInterface.BUTTON_NEUTRAL,
-                    getString(R.string.cancel),
-                    new DialogInterface.OnClickListener() {
-                        @Override
-                        public void onClick(DialogInterface dialog, int which) {
-                            pd.cancel();
-                        }
-                    }
-            );
-            progressDialog = pd;
-        }
-        return progressDialog;
-    }
-
-    /**
-     * Looks at the current <code>downloadHandler</code> and finds it's size and progress.
-     * This is in comparison to {@link org.fdroid.fdroid.AppDetails#updateProgressDialog(int, int)},
-     * which is used when you have the details from a freshly received
-     * {@link org.fdroid.fdroid.ProgressListener.Event}.
-     */
-    private void updateProgressDialog() {
-        if (downloadHandler != null) {
-            updateProgressDialog(downloadHandler.getProgress(), downloadHandler.getTotalSize());
-        }
-    }
-
-    private void updateProgressDialog(int progress, int total) {
-        if (downloadHandler != null) {
-            ProgressDialog pd = getProgressDialog(downloadHandler.getRemoteAddress());
-            if (total > 0) {
-                pd.setIndeterminate(false);
-                pd.setProgress(progress/1024);
-                pd.setMax(total/1024);
-            } else {
-                pd.setIndeterminate(true);
-                pd.setProgress(progress/1024);
-                pd.setMax(0);
-            }
-            if (!pd.isShowing()) {
-                Log.d(TAG, "Showing progress dialog for download.");
-                pd.show();
-            }
-        }
-    }
-
-=======
->>>>>>> 8c251340
     @Override
     public void onProgress(Event event) {
         if (downloadHandler == null || !downloadHandler.isEventFromThis(event)) {
@@ -1053,13 +975,6 @@
 
         boolean finished = false;
         switch (event.type) {
-<<<<<<< HEAD
-=======
-        case Downloader.EVENT_PROGRESS:
-            if (mHeaderFragment != null)
-                mHeaderFragment.updateProgress(event.progress, event.total);
-            break;
->>>>>>> 8c251340
         case ApkDownloader.EVENT_ERROR:
             final String text;
             if (event.getData().getInt(ApkDownloader.EVENT_DATA_ERROR_TYPE) == ApkDownloader.ERROR_HASH_MISMATCH)
@@ -1501,7 +1416,6 @@
         @Override
         public View onCreateView(LayoutInflater inflater, ViewGroup container, Bundle savedInstanceState) {
             View view = inflater.inflate(R.layout.app_details_header, container, false);
-            mainButton = (Button) view.findViewById(R.id.btn_main);
             setupView(view);
             return view;
         }
@@ -1617,12 +1531,7 @@
 
         public void updateViews(View view) {
             TextView statusView = (TextView) view.findViewById(R.id.status);
-<<<<<<< HEAD
-            mainButton.setVisibility(View.VISIBLE);
-            mainButton.setEnabled(true);
-=======
             btMain.setVisibility(View.VISIBLE);
->>>>>>> 8c251340
 
             AppDetails activity = (AppDetails) getActivity();
             if (activity.downloadHandler != null) {
@@ -1639,14 +1548,9 @@
                 statusView.setText(getString(R.string.details_notinstalled));
                 NfcHelper.disableAndroidBeam(getActivity());
                 // Set Install button and hide second button
-<<<<<<< HEAD
-                mainButton.setText(R.string.menu_install);
-                mainButton.setOnClickListener(mOnClickListener);
-=======
                 btMain.setText(R.string.menu_install);
                 btMain.setOnClickListener(mOnClickListener);
                 btMain.setEnabled(true);
->>>>>>> 8c251340
             }
             // If App is installed
             else if (getApp().isInstalled()) {
@@ -1655,29 +1559,25 @@
                 NfcHelper.setAndroidBeam(getActivity(), getApp().id);
                 if (getApp().canAndWantToUpdate()) {
                     updateWanted = true;
-                    mainButton.setText(R.string.menu_upgrade);
+                    btMain.setText(R.string.menu_upgrade);
                 }else {
                     updateWanted = false;
                     if (((AppDetails)getActivity()).mPm.getLaunchIntentForPackage(getApp().id) != null){
-                        mainButton.setText(R.string.menu_launch);
+                        btMain.setText(R.string.menu_launch);
                     }
                     else {
-                        mainButton.setText(R.string.menu_uninstall);
+                        btMain.setText(R.string.menu_uninstall);
                     }
                 }
-<<<<<<< HEAD
-                mainButton.setOnClickListener(mOnClickListener);
-=======
                 btMain.setOnClickListener(mOnClickListener);
                 btMain.setEnabled(true);
->>>>>>> 8c251340
             }
             TextView currentVersion = (TextView) view.findViewById(R.id.current_version);
             if (!getApks().isEmpty()) {
                 currentVersion.setText(getApks().getItem(0).version);
             }else {
                 currentVersion.setVisibility(View.GONE);
-                mainButton.setVisibility(View.GONE);
+                btMain.setVisibility(View.GONE);
             }
 
         }
@@ -1704,8 +1604,8 @@
 
                 // If not installed, install
                 else if (getApp().suggestedVercode > 0) {
-                    mainButton.setEnabled(false);
-                    mainButton.setText(R.string.system_install_installing);
+                    btMain.setEnabled(false);
+                    btMain.setText(R.string.system_install_installing);
                     final Apk apkToInstall = ApkProvider.Helper.find(getActivity(), getApp().id, getApp().suggestedVercode);
                     ((AppDetails)getActivity()).install(apkToInstall);
                 }
