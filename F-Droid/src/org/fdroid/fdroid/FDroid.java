/*
 * Copyright (C) 2010-12  Ciaran Gultnieks, ciaran@ciarang.com
 * Copyright (C) 2009  Roberto Jacinto, roberto.jacinto@caixamagica.pt
 *
 * This program is free software; you can redistribute it and/or
 * modify it under the terms of the GNU General Public License
 * as published by the Free Software Foundation; either version 3
 * of the License, or (at your option) any later version.
 *
 * This program is distributed in the hope that it will be useful,
 * but WITHOUT ANY WARRANTY; without even the implied warranty of
 * MERCHANTABILITY or FITNESS FOR A PARTICULAR PURPOSE.  See the
 * GNU General Public License for more details.
 *
 * You should have received a copy of the GNU General Public License
 * along with this program; if not, write to the Free Software
 * Foundation, Inc., 51 Franklin Street, Fifth Floor, Boston, MA  02110-1301, USA.
 */

package org.fdroid.fdroid;

import android.app.NotificationManager;
import android.app.SearchManager;
import android.bluetooth.BluetoothAdapter;
import android.content.Context;
import android.content.DialogInterface;
import android.content.Intent;
import android.content.pm.PackageInfo;
import android.content.res.Configuration;
import android.database.ContentObserver;
import android.net.Uri;
import android.os.Bundle;
import android.support.v4.view.ViewPager;
import android.support.v7.app.ActionBarActivity;
import android.support.v7.app.AlertDialog;
import android.text.TextUtils;
import android.view.LayoutInflater;
import android.view.Menu;
import android.view.MenuItem;
import android.view.View;
import android.widget.TextView;
import android.widget.Toast;

import org.fdroid.fdroid.compat.TabManager;
import org.fdroid.fdroid.data.AppProvider;
import org.fdroid.fdroid.data.NewRepoConfig;
import org.fdroid.fdroid.privileged.install.InstallPrivilegedDialogActivity;
import org.fdroid.fdroid.views.AppListFragmentPagerAdapter;
import org.fdroid.fdroid.views.ManageReposActivity;
import org.fdroid.fdroid.views.swap.SwapWorkflowActivity;

public class FDroid extends ActionBarActivity {

    private static final String TAG = "FDroid";

    public static final int REQUEST_PREFS = 1;
    public static final int REQUEST_ENABLE_BLUETOOTH = 2;
    public static final int REQUEST_SWAP = 3;

    public static final String EXTRA_TAB_UPDATE = "extraTab";

    public static final String ACTION_ADD_REPO = "org.fdroid.fdroid.FDroid.ACTION_ADD_REPO";

    private FDroidApp fdroidApp = null;

    private ViewPager viewPager;

    private TabManager tabManager = null;

    @Override
    protected void onCreate(Bundle savedInstanceState) {

        fdroidApp = ((FDroidApp) getApplication());
        fdroidApp.applyTheme(this);

        super.onCreate(savedInstanceState);
        setContentView(R.layout.fdroid);
        createViews();

        getTabManager().createTabs();

        // Start a search by just typing
        setDefaultKeyMode(DEFAULT_KEYS_SEARCH_LOCAL);

        Intent intent = getIntent();

        // If the intent can be handled via AppDetails or SearchResults, it
        // will call finish() and the rest of the code won't execute
        handleIntent(intent);

        if (intent.hasExtra(EXTRA_TAB_UPDATE)) {
            boolean showUpdateTab = intent.getBooleanExtra(EXTRA_TAB_UPDATE, false);
            if (showUpdateTab) {
                getTabManager().selectTab(2);
            }
        }

        Uri uri = AppProvider.getContentUri();
        getContentResolver().registerContentObserver(uri, true, new AppObserver());

<<<<<<< HEAD
        InstallIntoSystemDialogActivity.firstTime(this);

        if (UpdateService.isNetworkAvailableForUpdate(this)) {
            UpdateService.updateNow(this);
        }
=======
        InstallPrivilegedDialogActivity.firstTime(this);
>>>>>>> b8b60d52
    }

    @Override
    protected void onResume() {
        super.onResume();
        // AppDetails and RepoDetailsActivity set different NFC actions, so reset here
        NfcHelper.setAndroidBeam(this, getApplication().getPackageName());
        checkForAddRepoIntent();
    }

    private void handleIntent(Intent intent) {
        final Uri data = intent.getData();
        if (data == null) {
            return;
        }
        final String scheme = data.getScheme();
        final String path = data.getPath();
        String appId = null;
        String query = null;
        if (data.isHierarchical()) {
            final String host = data.getHost();
            if (host == null) {
                return;
            }
            switch (host) {
            case "f-droid.org":
                // http://f-droid.org/app/app.id
                if (path.startsWith("/repository/browse")) {
                    // http://f-droid.org/repository/browse?fdid=app.id
                    appId = data.getQueryParameter("fdid");
                } else if (path.startsWith("/app")) {
                    appId = data.getLastPathSegment();
                    if (appId != null && appId.equals("app")) {
                        appId = null;
                    }
                }
                break;
            case "details":
                // market://details?id=app.id
                appId = data.getQueryParameter("id");
                break;
            case "search":
                // market://search?q=query
                query = data.getQueryParameter("q");
                break;
            case "play.google.com":
                if (path.startsWith("/store/apps/details")) {
                    // http://play.google.com/store/apps/details?id=app.id
                    appId = data.getQueryParameter("id");
                } else if (path.startsWith("/store/search")) {
                    // http://play.google.com/store/search?q=foo
                    query = data.getQueryParameter("q");
                }
                break;
            case "apps":
            case "amazon.com":
            case "www.amazon.com":
                // amzn://apps/android?p=app.id
                // http://amazon.com/gp/mas/dl/android?p=app.id
                appId = data.getQueryParameter("p");
                query = data.getQueryParameter("s");
                break;
            }
        } else if (scheme.equals("fdroid.app")) {
            // fdroid.app:app.id
            appId = data.getSchemeSpecificPart();
        } else if (scheme.equals("fdroid.search")) {
            // fdroid.search:query
            query = data.getSchemeSpecificPart();
        }

        if (!TextUtils.isEmpty(query)) {
            // an old format for querying via packageName
            if (query.startsWith("pname:"))
                appId = query.split(":")[1];

            // sometimes, search URLs include pub: or other things before the query string
            if (query.contains(":"))
                query = query.split(":")[1];
        }

        Intent call = null;
        if (!TextUtils.isEmpty(appId)) {
            Utils.DebugLog(TAG, "FDroid launched via app link for '" + appId + "'");
            call = new Intent(this, AppDetails.class);
            call.putExtra(AppDetails.EXTRA_APPID, appId);
        } else if (!TextUtils.isEmpty(query)) {
            Utils.DebugLog(TAG, "FDroid launched via search link for '" + query + "'");
            call = new Intent(this, SearchResults.class);
            call.setAction(Intent.ACTION_SEARCH);
            call.putExtra(SearchManager.QUERY, query);
        }
        if (call != null) {
            startActivity(call);
            finish();
        }
    }

    private void checkForAddRepoIntent() {
        // Don't handle the intent after coming back to this view (e.g. after hitting the back button)
        // http://stackoverflow.com/a/14820849
        Intent intent = getIntent();
        if (!intent.hasExtra("handled")) {
            NewRepoConfig parser = new NewRepoConfig(this, intent);
            if (parser.isValidRepo()) {
                intent.putExtra("handled", true);
                if (parser.isFromSwap()) {
                    Intent confirmIntent = new Intent(this, SwapWorkflowActivity.class);
                    confirmIntent.putExtra(SwapWorkflowActivity.EXTRA_CONFIRM, true);
                    confirmIntent.setData(intent.getData());
                    startActivityForResult(confirmIntent, REQUEST_SWAP);
                } else {
                    startActivity(new Intent(ACTION_ADD_REPO, intent.getData(), this, ManageReposActivity.class));
                }
            } else if (parser.getErrorMessage() != null) {
                Toast.makeText(this, parser.getErrorMessage(), Toast.LENGTH_LONG).show();
            }
        }
    }

    @Override
    public void onConfigurationChanged(Configuration newConfig) {
        super.onConfigurationChanged(newConfig);
        getTabManager().onConfigurationChanged(newConfig);
    }

    @Override
    public boolean onCreateOptionsMenu(Menu menu) {
        getMenuInflater().inflate(R.menu.main, menu);
        if (fdroidApp.bluetoothAdapter == null) {
            // ignore on devices without Bluetooth
            MenuItem btItem = menu.findItem(R.id.action_bluetooth_apk);
            btItem.setVisible(false);
        }
        return super.onCreateOptionsMenu(menu);
    }

    @Override
    public boolean onOptionsItemSelected(MenuItem item) {

        switch (item.getItemId()) {

        case R.id.action_update_repo:
            UpdateService.updateNow(this);
            return true;

        case R.id.action_manage_repos:
            startActivity(new Intent(this, ManageReposActivity.class));
            return true;

        case R.id.action_settings:
            Intent prefs = new Intent(getBaseContext(), PreferencesActivity.class);
            startActivityForResult(prefs, REQUEST_PREFS);
            return true;

        case R.id.action_swap:
            startActivity(new Intent(this, SwapWorkflowActivity.class));
            return true;

        case R.id.action_search:
            onSearchRequested();
            return true;

        case R.id.action_bluetooth_apk:
            /*
             * If Bluetooth has not been enabled/turned on, then enabling
             * device discoverability will automatically enable Bluetooth
             */
            Intent discoverBt = new Intent(BluetoothAdapter.ACTION_REQUEST_DISCOVERABLE);
            discoverBt.putExtra(BluetoothAdapter.EXTRA_DISCOVERABLE_DURATION, 121);
            startActivityForResult(discoverBt, REQUEST_ENABLE_BLUETOOTH);
            // if this is successful, the Bluetooth transfer is started
            return true;

        case R.id.action_about:
            View view = LayoutInflater.from(this).inflate(R.layout.about, null);
            // Fill in the version...
            try {
                PackageInfo pi = getPackageManager()
                        .getPackageInfo(getApplicationContext()
                                .getPackageName(), 0);
                ((TextView) view.findViewById(R.id.version))
                        .setText(pi.versionName);
            } catch (Exception ignored) {
            }

            AlertDialog.Builder builder = new AlertDialog.Builder(this).setView(view);
            final AlertDialog alrt = builder.create();
            alrt.setTitle(R.string.about_title);
            alrt.setButton(AlertDialog.BUTTON_NEUTRAL,
                    getString(R.string.about_website),
                    new DialogInterface.OnClickListener() {
                        @Override
                        public void onClick(DialogInterface dialog,
                                int whichButton) {
                            Uri uri = Uri.parse("https://f-droid.org");
                            startActivity(new Intent(Intent.ACTION_VIEW, uri));
                        }
                    });
            alrt.setButton(AlertDialog.BUTTON_NEGATIVE, getString(R.string.ok),
                    new DialogInterface.OnClickListener() {
                        @Override
                        public void onClick(DialogInterface dialog,
                                int whichButton) {
                        }
                    });
            alrt.show();
            return true;
        }
        return super.onOptionsItemSelected(item);
    }

    @Override
    protected void onActivityResult(int requestCode, int resultCode, Intent data) {

        switch (requestCode) {
        case REQUEST_PREFS:
            // The automatic update settings may have changed, so reschedule (or
            // unschedule) the service accordingly. It's cheap, so no need to
            // check if the particular setting has actually been changed.
            UpdateService.schedule(getBaseContext());

            if ((resultCode & PreferencesActivity.RESULT_RESTART) != 0) {
                ((FDroidApp) getApplication()).reloadTheme();
                final Intent intent = getIntent();
                overridePendingTransition(0, 0);
                intent.addFlags(Intent.FLAG_ACTIVITY_NO_ANIMATION);
                finish();
                overridePendingTransition(0, 0);
                startActivity(intent);
            }
            break;
        case REQUEST_ENABLE_BLUETOOTH:
            fdroidApp.sendViaBluetooth(this, resultCode, "org.fdroid.fdroid");
            break;
        }
    }

    private void createViews() {
        viewPager = (ViewPager)findViewById(R.id.main_pager);
        AppListFragmentPagerAdapter viewPagerAdapter = new AppListFragmentPagerAdapter(this);
        viewPager.setAdapter(viewPagerAdapter);
        viewPager.setOnPageChangeListener(new ViewPager.SimpleOnPageChangeListener() {
            @Override
            public void onPageSelected(int position) {
                getTabManager().selectTab(position);
            }
        });
    }

    private TabManager getTabManager() {
        if (tabManager == null) {
            tabManager = new TabManager(this, viewPager);
        }
        return tabManager;
    }

    public void refreshUpdateTabLabel() {
        getTabManager().refreshTabLabel(TabManager.INDEX_CAN_UPDATE);
    }

    public void removeNotification(int id) {
        NotificationManager nMgr = (NotificationManager) getBaseContext()
            .getSystemService(Context.NOTIFICATION_SERVICE);
        nMgr.cancel(id);
    }

    private class AppObserver extends ContentObserver {

        public AppObserver() {
            super(null);
        }

        @Override
        public void onChange(boolean selfChange, Uri uri) {
            FDroid.this.runOnUiThread(new Runnable() {
                @Override
                public void run() {
                    refreshUpdateTabLabel();
                }
            });
        }

        @Override
        public void onChange(boolean selfChange) {
            onChange(selfChange, null);
        }

    }

}<|MERGE_RESOLUTION|>--- conflicted
+++ resolved
@@ -98,15 +98,11 @@
         Uri uri = AppProvider.getContentUri();
         getContentResolver().registerContentObserver(uri, true, new AppObserver());
 
-<<<<<<< HEAD
-        InstallIntoSystemDialogActivity.firstTime(this);
+        InstallPrivilegedDialogActivity.firstTime(this);
 
         if (UpdateService.isNetworkAvailableForUpdate(this)) {
             UpdateService.updateNow(this);
         }
-=======
-        InstallPrivilegedDialogActivity.firstTime(this);
->>>>>>> b8b60d52
     }
 
     @Override
