--- conflicted
+++ resolved
@@ -189,13 +189,8 @@
             return false;
         }
 
-<<<<<<< HEAD
         String remoteAddress = Utils.getApkUrl(repoAddress, curApk);
-        Log.d(TAG, "Downloading apk from " + remoteAddress + " to " + localFile);
-=======
-        String remoteAddress = getRemoteAddress();
         Utils.DebugLog(TAG, "Downloading apk from " + remoteAddress + " to " + localFile);
->>>>>>> f9181b85
 
         try {
             Downloader downloader = DownloaderFactory.create(context, remoteAddress, localFile);
