--- conflicted
+++ resolved
@@ -89,18 +89,13 @@
                     } else {  // a hotspot can be active during WIFI_STATE_UNKNOWN
                         FDroidApp.ipAddressString = getIpAddressFromNetworkInterface();
                     }
-<<<<<<< HEAD
 
                     if (FDroidApp.ipAddressString == null) {
                         Thread.sleep(1000);
                         if (BuildConfig.DEBUG) {
-                            Log.d(TAG, "waiting for an IP address...");
+                            Utils.DebugLog(TAG, "waiting for an IP address...");
                         }
                     }
-=======
-                    Thread.sleep(1000);
-                    Utils.DebugLog(TAG, "waiting for an IP address...");
->>>>>>> f9181b85
                 }
                 if (isCancelled())  // can be canceled by a change via WifiStateChangeReceiver
                     return null;
@@ -173,7 +168,8 @@
                 }
 
                 @Override
-                public void onServiceDisconnected(ComponentName name) {}
+                public void onServiceDisconnected(ComponentName name) {
+                }
             }, BIND_AUTO_CREATE);
         }
     }
