/*
 * Copyright (C) 2010-12  Ciaran Gultnieks, ciaran@ciarang.com
 *
 * This program is free software; you can redistribute it and/or
 * modify it under the terms of the GNU General Public License
 * as published by the Free Software Foundation; either version 3
 * of the License, or (at your option) any later version.
 *
 * This program is distributed in the hope that it will be useful,
 * but WITHOUT ANY WARRANTY; without even the implied warranty of
 * MERCHANTABILITY or FITNESS FOR A PARTICULAR PURPOSE.  See the
 * GNU General Public License for more details.
 *
 * You should have received a copy of the GNU General Public License
 * along with this program; if not, write to the Free Software
 * Foundation, Inc., 51 Franklin Street, Fifth Floor, Boston, MA  02110-1301, USA.
 */

package org.fdroid.fdroid;

import android.annotation.TargetApi;
import android.app.Activity;
import android.app.Application;
import android.bluetooth.BluetoothAdapter;
import android.bluetooth.BluetoothManager;
import android.content.Context;
import android.content.Intent;
import android.content.SharedPreferences;
import android.content.pm.ApplicationInfo;
import android.content.pm.PackageManager;
import android.content.pm.ResolveInfo;
import android.content.res.Configuration;
import android.net.Uri;
import android.os.Build;
import android.preference.PreferenceManager;
import android.widget.Toast;

import com.nostra13.universalimageloader.cache.disc.impl.LimitedAgeDiskCache;
import com.nostra13.universalimageloader.cache.disc.naming.FileNameGenerator;
import com.nostra13.universalimageloader.core.ImageLoader;
import com.nostra13.universalimageloader.core.ImageLoaderConfiguration;
import com.nostra13.universalimageloader.utils.StorageUtils;

import org.fdroid.fdroid.Preferences.ChangeListener;
import org.fdroid.fdroid.compat.PRNGFixes;
import org.fdroid.fdroid.data.AppProvider;
import org.fdroid.fdroid.data.InstalledAppCacheUpdater;
import org.fdroid.fdroid.data.Repo;
import org.fdroid.fdroid.net.IconDownloader;
import org.fdroid.fdroid.net.WifiStateChangeService;

import java.io.File;
import java.security.Security;
import java.util.Locale;

public class FDroidApp extends Application {

    // for the local repo on this device, all static since there is only one
    public static int port;
    public static String ipAddressString;
    public static String ssid;
    public static String bssid;
    public static final Repo repo = new Repo();

    // Leaving the fully qualified class name here to help clarify the difference between spongy/bouncy castle.
    private static final org.spongycastle.jce.provider.BouncyCastleProvider spongyCastleProvider;

<<<<<<< HEAD
    @SuppressWarnings("unused")
    private static final String TAG = "FDroidApp";

=======
>>>>>>> a653e639
    BluetoothAdapter bluetoothAdapter = null;

    static {
        spongyCastleProvider = new org.spongycastle.jce.provider.BouncyCastleProvider();
        enableSpongyCastle();
    }

    public enum Theme {
        dark, light, lightWithDarkActionBar
    }

    private static Theme curTheme = Theme.light;

    public void reloadTheme() {
        curTheme = Theme.valueOf(PreferenceManager
                .getDefaultSharedPreferences(getBaseContext())
                .getString(Preferences.PREF_THEME, Preferences.DEFAULT_THEME));
    }

    public void applyTheme(Activity activity) {
<<<<<<< HEAD
        switch (curTheme) {
        case dark:
            activity.setTheme(R.style.AppThemeDark);
            break;
        default:
            activity.setTheme(R.style.AppThemeLight);
            break;
        }
=======
            activity.setTheme(getCurThemeResId());
>>>>>>> a653e639
    }

    public static Theme getCurTheme() {
        return curTheme;
    }

    public static int getCurThemeResId() {
        switch (curTheme) {
            case dark:
                return R.style.AppThemeDark;
            case light:
                return R.style.AppThemeLight;
            default:
                return R.style.AppThemeDark;
        }
    }

    public static void enableSpongyCastle() {
        Security.addProvider(spongyCastleProvider);
    }

    public static void enableSpongyCastleOnLollipop() {
        if (Build.VERSION.SDK_INT == 21) {
            Security.addProvider(spongyCastleProvider);
        }
    }

    public static void disableSpongyCastleOnLollipop() {
        if (Build.VERSION.SDK_INT == 21) {
            Security.removeProvider(spongyCastleProvider.getName());
        }
    }

    public static void initWifiSettings() {
        port = 8888;
        ipAddressString = null;
        ssid = "";
        bssid = "";
    }

    public static void updateLanguage(Context c) {
        SharedPreferences prefs = PreferenceManager
                .getDefaultSharedPreferences(c);
        String lang = prefs.getString("language", "");
        updateLanguage(c, lang);
    }

    public static void updateLanguage(Context c, String lang) {
        final Configuration cfg = new Configuration();
        final Locale newLocale = Utils.getLocaleFromAndroidLangTag(lang);
        cfg.locale = newLocale == null ? Locale.getDefault() : newLocale;
        c.getResources().updateConfiguration(cfg, null);
    }

    @Override
    public void onCreate() {
        updateLanguage(this);
        super.onCreate();

        // Needs to be setup before anything else tries to access it.
        // Perhaps the constructor is a better place, but then again,
        // it is more deterministic as to when this gets called...
        Preferences.setup(this);

        // Apply the Google PRNG fixes to properly seed SecureRandom
        PRNGFixes.apply();

        // Check that the installed app cache hasn't gotten out of sync somehow.
        // e.g. if we crashed/ran out of battery half way through responding
        // to a package installed intent. It doesn't really matter where
        // we put this in the bootstrap process, because it runs on a different
        // thread, which will be delayed by some seconds to avoid an error where
        // the database is locked due to the database updater.
        InstalledAppCacheUpdater.updateInBackground(getApplicationContext());

        // If the user changes the preference to do with filtering rooted apps,
        // it is easier to just notify a change in the app provider,
        // so that the newly updated list will correctly filter relevant apps.
        Preferences.get().registerAppsRequiringRootChangeListener(new Preferences.ChangeListener() {
            @Override
            public void onPreferenceChange() {
                getContentResolver().notifyChange(AppProvider.getContentUri(), null);
            }
        });

        // Clear cached apk files. We used to just remove them after they'd
        // been installed, but this causes problems for proprietary gapps
        // users since the introduction of verification (on pre-4.2 Android),
        // because the install intent says it's finished when it hasn't.
        SharedPreferences prefs = PreferenceManager
                .getDefaultSharedPreferences(getBaseContext());
        curTheme = Theme.valueOf(prefs.getString(Preferences.PREF_THEME, Preferences.DEFAULT_THEME));
        Utils.deleteFiles(Utils.getApkDownloadDir(this), null, ".apk");
        if (!Preferences.get().shouldCacheApks()) {
            Utils.deleteFiles(Utils.getApkCacheDir(this), null, ".apk");
        }

        // Index files which downloaded, but were not removed (e.g. due to F-Droid being force
        // closed during processing of the file, before getting a chance to delete). This may
        // include both "index-*-downloaded" and "index-*-extracted.xml" files. The first is from
        // either signed or unsigned repos, and the later is from signed repos.
        Utils.deleteFiles(getCacheDir(), "index-", null);

        // As above, but for legacy F-Droid clients that downloaded under a different name, and
        // extracted to the files directory rather than the cache directory.
        // TODO: This can be removed in a a few months or a year (e.g. 2016) because people will
        // have upgraded their clients, this code will have executed, and they will not have any
        // left over files any more. Even if they do hold off upgrading until this code is removed,
        // the only side effect is that they will have a few more MiB of storage taken up on their
        // device until they uninstall and re-install F-Droid.
        Utils.deleteFiles(getCacheDir(), "dl-", null);
        Utils.deleteFiles(getFilesDir(), "index-", null);

        UpdateService.schedule(getApplicationContext());
        bluetoothAdapter = getBluetoothAdapter();

        ImageLoaderConfiguration config = new ImageLoaderConfiguration.Builder(getApplicationContext())
            .imageDownloader(new IconDownloader(getApplicationContext()))
            .diskCache(new LimitedAgeDiskCache(
                        new File(StorageUtils.getCacheDirectory(getApplicationContext(), true),
                            "icons"),
                        null,
                        new FileNameGenerator() {
                            @Override
                            public String generate(String imageUri) {
                                return imageUri.substring(
                                    imageUri.lastIndexOf('/') + 1);
                            } },
                        // 30 days in secs: 30*24*60*60 = 2592000
                        2592000)
                    )
            .threadPoolSize(4)
            .threadPriority(Thread.NORM_PRIORITY - 2) // Default is NORM_PRIORITY - 1
            .build();
        ImageLoader.getInstance().init(config);

        // TODO reintroduce PinningTrustManager and MemorizingTrustManager

        // initialized the local repo information
        FDroidApp.initWifiSettings();
        startService(new Intent(this, WifiStateChangeService.class));
        // if the HTTPS pref changes, then update all affected things
        Preferences.get().registerLocalRepoHttpsListeners(new ChangeListener() {
            @Override
            public void onPreferenceChange() {
                startService(new Intent(FDroidApp.this, WifiStateChangeService.class));
            }
        });
    }

    @TargetApi(18)
    private BluetoothAdapter getBluetoothAdapter() {
        // to use the new, recommended way of getting the adapter
        // http://developer.android.com/reference/android/bluetooth/BluetoothAdapter.html
        if (Build.VERSION.SDK_INT < 18)
            return BluetoothAdapter.getDefaultAdapter();
        else
            return ((BluetoothManager) getSystemService(BLUETOOTH_SERVICE)).getAdapter();
    }

    void sendViaBluetooth(Activity activity, int resultCode, String packageName) {
        if (resultCode == Activity.RESULT_CANCELED)
            return;
        String bluetoothPackageName = null;
        String className = null;
        boolean found = false;
        Intent sendBt = null;
        try {
            PackageManager pm = getPackageManager();
            ApplicationInfo appInfo = pm.getApplicationInfo(packageName,
                    PackageManager.GET_META_DATA);
            sendBt = new Intent(Intent.ACTION_SEND);
            // The APK type is blocked by stock Android, so use zip
            // sendBt.setType("application/vnd.android.package-archive");
            sendBt.setType("application/zip");
            sendBt.putExtra(Intent.EXTRA_STREAM,
                    Uri.parse("file://" + appInfo.publicSourceDir));
            // not all devices have the same Bluetooth Activities, so
            // let's find it
            for (ResolveInfo info : pm.queryIntentActivities(sendBt, 0)) {
                bluetoothPackageName = info.activityInfo.packageName;
                if (bluetoothPackageName.equals("com.android.bluetooth")
                        || bluetoothPackageName.equals("com.mediatek.bluetooth")) {
                    className = info.activityInfo.name;
                    found = true;
                    break;
                }
            }
        } catch (PackageManager.NameNotFoundException e1) {
            e1.printStackTrace();
            found = false;
        }
        if (sendBt != null) {
            if (!found) {
                Toast.makeText(this, R.string.bluetooth_activity_not_found,
                        Toast.LENGTH_SHORT).show();
                activity.startActivity(Intent.createChooser(sendBt, getString(R.string.choose_bt_send)));
            } else {
                sendBt.setClassName(bluetoothPackageName, className);
                activity.startActivity(sendBt);
            }
        }
    }
}<|MERGE_RESOLUTION|>--- conflicted
+++ resolved
@@ -65,12 +65,7 @@
     // Leaving the fully qualified class name here to help clarify the difference between spongy/bouncy castle.
     private static final org.spongycastle.jce.provider.BouncyCastleProvider spongyCastleProvider;
 
-<<<<<<< HEAD
     @SuppressWarnings("unused")
-    private static final String TAG = "FDroidApp";
-
-=======
->>>>>>> a653e639
     BluetoothAdapter bluetoothAdapter = null;
 
     static {
@@ -91,18 +86,7 @@
     }
 
     public void applyTheme(Activity activity) {
-<<<<<<< HEAD
-        switch (curTheme) {
-        case dark:
-            activity.setTheme(R.style.AppThemeDark);
-            break;
-        default:
-            activity.setTheme(R.style.AppThemeLight);
-            break;
-        }
-=======
             activity.setTheme(getCurThemeResId());
->>>>>>> a653e639
     }
 
     public static Theme getCurTheme() {
