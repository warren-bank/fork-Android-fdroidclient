/*
 * Copyright (C) 2010-12  Ciaran Gultnieks, ciaran@ciarang.com
 *
 * This program is free software; you can redistribute it and/or
 * modify it under the terms of the GNU General Public License
 * as published by the Free Software Foundation; either version 3
 * of the License, or (at your option) any later version.
 *
 * This program is distributed in the hope that it will be useful,
 * but WITHOUT ANY WARRANTY; without even the implied warranty of
 * MERCHANTABILITY or FITNESS FOR A PARTICULAR PURPOSE.  See the
 * GNU General Public License for more details.
 *
 * You should have received a copy of the GNU General Public License
 * along with this program; if not, write to the Free Software
 * Foundation, Inc., 51 Franklin Street, Fifth Floor, Boston, MA  02110-1301, USA.
 */

package org.fdroid.fdroid;

import android.annotation.TargetApi;
import android.app.Activity;
import android.app.Application;
import android.bluetooth.BluetoothAdapter;
import android.bluetooth.BluetoothManager;
import android.content.Context;
import android.content.Intent;
import android.content.SharedPreferences;
import android.content.pm.ApplicationInfo;
import android.content.pm.PackageManager;
import android.content.pm.ResolveInfo;
import android.content.res.Configuration;
import android.net.Uri;
import android.os.Build;
import android.preference.PreferenceManager;
<<<<<<< HEAD
import android.text.TextUtils;
=======
import android.util.Log;
>>>>>>> f9181b85
import android.widget.Toast;

import com.nostra13.universalimageloader.cache.disc.impl.LimitedAgeDiskCache;
import com.nostra13.universalimageloader.cache.disc.naming.FileNameGenerator;
import com.nostra13.universalimageloader.core.ImageLoader;
import com.nostra13.universalimageloader.core.ImageLoaderConfiguration;
import com.nostra13.universalimageloader.utils.StorageUtils;

import org.fdroid.fdroid.Preferences.ChangeListener;
import org.fdroid.fdroid.compat.PRNGFixes;
import org.fdroid.fdroid.data.AppProvider;
import org.fdroid.fdroid.data.InstalledAppCacheUpdater;
import org.fdroid.fdroid.data.Repo;
import org.fdroid.fdroid.net.IconDownloader;
import org.fdroid.fdroid.net.WifiStateChangeService;

import java.io.File;
import java.net.URL;
import java.net.URLStreamHandler;
import java.net.URLStreamHandlerFactory;
import java.security.Security;
import java.util.Locale;

import sun.net.www.protocol.bluetooth.Handler;

public class FDroidApp extends Application {

    private static final String TAG = "FDroidApp";

    // for the local repo on this device, all static since there is only one
    public static int port;
    public static String ipAddressString;
    public static String ssid;
    public static String bssid;
    public static final Repo repo = new Repo();

    // Leaving the fully qualified class name here to help clarify the difference between spongy/bouncy castle.
    private static final org.spongycastle.jce.provider.BouncyCastleProvider spongyCastleProvider;

    @SuppressWarnings("unused")
    BluetoothAdapter bluetoothAdapter = null;

    static {
        spongyCastleProvider = new org.spongycastle.jce.provider.BouncyCastleProvider();
        enableSpongyCastle();
    }

    public enum Theme {
        dark,
        light,
        lightWithDarkActionBar, // Obsolete
    }

    private static Theme curTheme = Theme.light;

    public void reloadTheme() {
        curTheme = Theme.valueOf(PreferenceManager
                .getDefaultSharedPreferences(getBaseContext())
                .getString(Preferences.PREF_THEME, Preferences.DEFAULT_THEME));
    }

    public void applyTheme(Activity activity) {
            activity.setTheme(getCurThemeResId());
    }

    public static Theme getCurTheme() {
        return curTheme;
    }

    public static int getCurThemeResId() {
        switch (curTheme) {
            case dark:
                return R.style.AppThemeDark;
            case light:
                return R.style.AppThemeLight;
            default:
                return R.style.AppThemeLight;
        }
    }

    public static void enableSpongyCastle() {
        Security.addProvider(spongyCastleProvider);
    }

    public static void enableSpongyCastleOnLollipop() {
        if (Build.VERSION.SDK_INT == 21) {
            Security.addProvider(spongyCastleProvider);
        }
    }

    public static void disableSpongyCastleOnLollipop() {
        if (Build.VERSION.SDK_INT == 21) {
            Security.removeProvider(spongyCastleProvider.getName());
        }
    }

    public static void initWifiSettings() {
        port = 8888;
        ipAddressString = null;
        ssid = "";
        bssid = "";
    }

    public static void updateLanguage(Context c) {
        SharedPreferences prefs = PreferenceManager
                .getDefaultSharedPreferences(c);
        String lang = prefs.getString("language", "");
        updateLanguage(c, lang);
    }

    public static void updateLanguage(Context c, String lang) {
        final Configuration cfg = new Configuration();
        final Locale newLocale = Utils.getLocaleFromAndroidLangTag(lang);
        cfg.locale = newLocale == null ? Locale.getDefault() : newLocale;
        c.getResources().updateConfiguration(cfg, null);
    }

    @Override
    public void onCreate() {
        updateLanguage(this);
        super.onCreate();

        // Needs to be setup before anything else tries to access it.
        // Perhaps the constructor is a better place, but then again,
        // it is more deterministic as to when this gets called...
        Preferences.setup(this);

        // Apply the Google PRNG fixes to properly seed SecureRandom
        PRNGFixes.apply();

        // Check that the installed app cache hasn't gotten out of sync somehow.
        // e.g. if we crashed/ran out of battery half way through responding
        // to a package installed intent. It doesn't really matter where
        // we put this in the bootstrap process, because it runs on a different
        // thread, which will be delayed by some seconds to avoid an error where
        // the database is locked due to the database updater.
        InstalledAppCacheUpdater.updateInBackground(getApplicationContext());

        // If the user changes the preference to do with filtering rooted apps,
        // it is easier to just notify a change in the app provider,
        // so that the newly updated list will correctly filter relevant apps.
        Preferences.get().registerAppsRequiringRootChangeListener(new Preferences.ChangeListener() {
            @Override
            public void onPreferenceChange() {
                getContentResolver().notifyChange(AppProvider.getContentUri(), null);
            }
        });

        // This is added so that the bluetooth:// scheme we use for URLs the BluetoothDownloader
        // understands is not treated as invalid by the java.net.URL class. The actual Handler does
        // nothing, but its presence is enough.
        URL.setURLStreamHandlerFactory(new URLStreamHandlerFactory() {
            @Override
            public URLStreamHandler createURLStreamHandler(String protocol) {
                return TextUtils.equals(protocol, "bluetooth") ? new Handler() : null;
            }
        });

        // Clear cached apk files. We used to just remove them after they'd
        // been installed, but this causes problems for proprietary gapps
        // users since the introduction of verification (on pre-4.2 Android),
        // because the install intent says it's finished when it hasn't.
        SharedPreferences prefs = PreferenceManager
                .getDefaultSharedPreferences(getBaseContext());
        curTheme = Theme.valueOf(prefs.getString(Preferences.PREF_THEME, Preferences.DEFAULT_THEME));
        Utils.deleteFiles(Utils.getApkDownloadDir(this), null, ".apk");
        if (!Preferences.get().shouldCacheApks()) {
            Utils.deleteFiles(Utils.getApkCacheDir(this), null, ".apk");
        }

        // Index files which downloaded, but were not removed (e.g. due to F-Droid being force
        // closed during processing of the file, before getting a chance to delete). This may
        // include both "index-*-downloaded" and "index-*-extracted.xml" files. The first is from
        // either signed or unsigned repos, and the later is from signed repos.
        Utils.deleteFiles(getCacheDir(), "index-", null);

        // As above, but for legacy F-Droid clients that downloaded under a different name, and
        // extracted to the files directory rather than the cache directory.
        // TODO: This can be removed in a a few months or a year (e.g. 2016) because people will
        // have upgraded their clients, this code will have executed, and they will not have any
        // left over files any more. Even if they do hold off upgrading until this code is removed,
        // the only side effect is that they will have a few more MiB of storage taken up on their
        // device until they uninstall and re-install F-Droid.
        Utils.deleteFiles(getCacheDir(), "dl-", null);
        Utils.deleteFiles(getFilesDir(), "index-", null);

        UpdateService.schedule(getApplicationContext());
        bluetoothAdapter = getBluetoothAdapter();

        ImageLoaderConfiguration config = new ImageLoaderConfiguration.Builder(getApplicationContext())
            .imageDownloader(new IconDownloader(getApplicationContext()))
            .diskCache(new LimitedAgeDiskCache(
                        new File(StorageUtils.getCacheDirectory(getApplicationContext(), true),
                            "icons"),
                        null,
                        new FileNameGenerator() {
                            @Override
                            public String generate(String imageUri) {
                                return imageUri.substring(
                                    imageUri.lastIndexOf('/') + 1);
                            } },
                        // 30 days in secs: 30*24*60*60 = 2592000
                        2592000)
                    )
            .threadPoolSize(4)
            .threadPriority(Thread.NORM_PRIORITY - 2) // Default is NORM_PRIORITY - 1
            .build();
        ImageLoader.getInstance().init(config);

        // TODO reintroduce PinningTrustManager and MemorizingTrustManager

        // initialized the local repo information
        FDroidApp.initWifiSettings();
        startService(new Intent(this, WifiStateChangeService.class));
        // if the HTTPS pref changes, then update all affected things
        Preferences.get().registerLocalRepoHttpsListeners(new ChangeListener() {
            @Override
            public void onPreferenceChange() {
                startService(new Intent(FDroidApp.this, WifiStateChangeService.class));
            }
        });
    }

    @TargetApi(18)
    private BluetoothAdapter getBluetoothAdapter() {
        // to use the new, recommended way of getting the adapter
        // http://developer.android.com/reference/android/bluetooth/BluetoothAdapter.html
        if (Build.VERSION.SDK_INT < 18)
            return BluetoothAdapter.getDefaultAdapter();
        else
            return ((BluetoothManager) getSystemService(BLUETOOTH_SERVICE)).getAdapter();
    }

    public void sendViaBluetooth(Activity activity, int resultCode, String packageName) {
        if (resultCode == Activity.RESULT_CANCELED)
            return;
        String bluetoothPackageName = null;
        String className = null;
        boolean found = false;
        Intent sendBt = null;
        try {
            PackageManager pm = getPackageManager();
            ApplicationInfo appInfo = pm.getApplicationInfo(packageName,
                    PackageManager.GET_META_DATA);
            sendBt = new Intent(Intent.ACTION_SEND);
            // The APK type is blocked by stock Android, so use zip
            // sendBt.setType("application/vnd.android.package-archive");
            sendBt.setType("application/zip");
            sendBt.putExtra(Intent.EXTRA_STREAM,
                    Uri.parse("file://" + appInfo.publicSourceDir));
            // not all devices have the same Bluetooth Activities, so
            // let's find it
            for (ResolveInfo info : pm.queryIntentActivities(sendBt, 0)) {
                bluetoothPackageName = info.activityInfo.packageName;
                if (bluetoothPackageName.equals("com.android.bluetooth")
                        || bluetoothPackageName.equals("com.mediatek.bluetooth")) {
                    className = info.activityInfo.name;
                    found = true;
                    break;
                }
            }
        } catch (PackageManager.NameNotFoundException e) {
            Log.e(TAG, "Could not get application info to send via bluetooth", e);
            found = false;
        }
        if (sendBt != null) {
            if (!found) {
                Toast.makeText(this, R.string.bluetooth_activity_not_found,
                        Toast.LENGTH_SHORT).show();
                activity.startActivity(Intent.createChooser(sendBt, getString(R.string.choose_bt_send)));
            } else {
                sendBt.setClassName(bluetoothPackageName, className);
                activity.startActivity(sendBt);
            }
        }
    }
<<<<<<< HEAD
=======

    private static final ServiceConnection serviceConnection = new ServiceConnection() {
        @Override
        public void onServiceConnected(ComponentName className, IBinder service) {
            localRepoServiceMessenger = new Messenger(service);
        }

        @Override
        public void onServiceDisconnected(ComponentName className) {
            localRepoServiceMessenger = null;
        }
    };

    public static void startLocalRepoService(Context context) {
        if (!localRepoServiceIsBound) {
            Context app = context.getApplicationContext();
            Intent service = new Intent(app, LocalRepoService.class);
            localRepoServiceIsBound = app.bindService(service, serviceConnection, Context.BIND_AUTO_CREATE);
            if (localRepoServiceIsBound)
                app.startService(service);
        }
    }

    public static void stopLocalRepoService(Context context) {
        Context app = context.getApplicationContext();
        if (localRepoServiceIsBound) {
            app.unbindService(serviceConnection);
            localRepoServiceIsBound = false;
        }
        app.stopService(new Intent(app, LocalRepoService.class));
    }

    /**
     * Handles checking if the {@link LocalRepoService} is running, and only restarts it if it was running.
     */
    public static void restartLocalRepoServiceIfRunning() {
        if (localRepoServiceMessenger != null) {
            try {
                Message msg = Message.obtain(null, LocalRepoService.RESTART, LocalRepoService.RESTART, 0);
                localRepoServiceMessenger.send(msg);
            } catch (RemoteException e) {
                Log.e(TAG, "Could not reset local repo service", e);
            }
        }
    }

    public static boolean isLocalRepoServiceRunning() {
        return localRepoServiceIsBound;
    }
>>>>>>> f9181b85
}<|MERGE_RESOLUTION|>--- conflicted
+++ resolved
@@ -33,11 +33,8 @@
 import android.net.Uri;
 import android.os.Build;
 import android.preference.PreferenceManager;
-<<<<<<< HEAD
 import android.text.TextUtils;
-=======
 import android.util.Log;
->>>>>>> f9181b85
 import android.widget.Toast;
 
 import com.nostra13.universalimageloader.cache.disc.impl.LimitedAgeDiskCache;
@@ -314,56 +311,4 @@
             }
         }
     }
-<<<<<<< HEAD
-=======
-
-    private static final ServiceConnection serviceConnection = new ServiceConnection() {
-        @Override
-        public void onServiceConnected(ComponentName className, IBinder service) {
-            localRepoServiceMessenger = new Messenger(service);
-        }
-
-        @Override
-        public void onServiceDisconnected(ComponentName className) {
-            localRepoServiceMessenger = null;
-        }
-    };
-
-    public static void startLocalRepoService(Context context) {
-        if (!localRepoServiceIsBound) {
-            Context app = context.getApplicationContext();
-            Intent service = new Intent(app, LocalRepoService.class);
-            localRepoServiceIsBound = app.bindService(service, serviceConnection, Context.BIND_AUTO_CREATE);
-            if (localRepoServiceIsBound)
-                app.startService(service);
-        }
-    }
-
-    public static void stopLocalRepoService(Context context) {
-        Context app = context.getApplicationContext();
-        if (localRepoServiceIsBound) {
-            app.unbindService(serviceConnection);
-            localRepoServiceIsBound = false;
-        }
-        app.stopService(new Intent(app, LocalRepoService.class));
-    }
-
-    /**
-     * Handles checking if the {@link LocalRepoService} is running, and only restarts it if it was running.
-     */
-    public static void restartLocalRepoServiceIfRunning() {
-        if (localRepoServiceMessenger != null) {
-            try {
-                Message msg = Message.obtain(null, LocalRepoService.RESTART, LocalRepoService.RESTART, 0);
-                localRepoServiceMessenger.send(msg);
-            } catch (RemoteException e) {
-                Log.e(TAG, "Could not reset local repo service", e);
-            }
-        }
-    }
-
-    public static boolean isLocalRepoServiceRunning() {
-        return localRepoServiceIsBound;
-    }
->>>>>>> f9181b85
 }