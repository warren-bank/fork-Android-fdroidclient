package org.fdroid.fdroid.data;

import android.content.ContentResolver;
import android.content.ContentValues;
import android.content.Context;
import android.content.UriMatcher;
import android.database.Cursor;
import android.net.Uri;
import android.util.Log;

import org.fdroid.fdroid.Preferences;
import org.fdroid.fdroid.R;
import org.fdroid.fdroid.Utils;

import java.util.ArrayList;
import java.util.Arrays;
import java.util.Collections;
import java.util.HashSet;
import java.util.List;
import java.util.Set;

public class AppProvider extends FDroidProvider {

    private static final String TAG = "AppProvider";

    public static final int MAX_APPS_TO_QUERY = 900;

    public static final class Helper {

        private Helper() {}

        public static int count(Context context, Uri uri) {
            final String[] projection = { AppProvider.DataColumns._COUNT };
            Cursor cursor = context.getContentResolver().query(uri, projection, null, null, null);
            int count = 0;
            if (cursor != null) {
                if (cursor.getCount() == 1) {
                    cursor.moveToFirst();
                    count = cursor.getInt(0);
                }
                cursor.close();
            }
            return count;
        }

        public static List<App> all(ContentResolver resolver) {
            return all(resolver, DataColumns.ALL);
        }

        public static List<App> all(ContentResolver resolver, String[] projection) {
            final Uri uri = AppProvider.getContentUri();
            Cursor cursor = resolver.query(uri, projection, null, null, null);
            return cursorToList(cursor);
        }

        public static List<App> findIgnored(Context context, String[] projection) {
            final Uri uri = AppProvider.getIgnoredUri();
            Cursor cursor = context.getContentResolver().query(uri, projection, null, null, null);
            return cursorToList(cursor);
        }

        private static List<App> cursorToList(Cursor cursor) {
            int knownAppCount = cursor != null ? cursor.getCount() : 0;
            List<App> apps = new ArrayList<>(knownAppCount);
            if (cursor != null) {
                if (knownAppCount > 0) {
                    cursor.moveToFirst();
                    while (!cursor.isAfterLast()) {
                        apps.add(new App(cursor));
                        cursor.moveToNext();
                    }
                }
                cursor.close();
            }
            return apps;
        }

        public static String getCategoryAll(Context context) {
            return context.getString(R.string.category_all);
        }

        public static String getCategoryWhatsNew(Context context) {
            return context.getString(R.string.category_whatsnew);
        }

        public static String getCategoryRecentlyUpdated(Context context) {
            return context.getString(R.string.category_recentlyupdated);
        }

        public static List<String> categories(Context context) {
            final ContentResolver resolver = context.getContentResolver();
            final Uri uri = getContentUri();
            final String[] projection = { DataColumns.CATEGORIES };
            final Cursor cursor = resolver.query(uri, projection, null, null, null);
            final Set<String> categorySet = new HashSet<>();
            if (cursor != null) {
                if (cursor.getCount() > 0) {
                    cursor.moveToFirst();
                    while (!cursor.isAfterLast()) {
                        final String categoriesString = cursor.getString(0);
                        if (categoriesString != null) {
                            for (final String s : Utils.CommaSeparatedList.make(categoriesString)) {
                                categorySet.add(s);
                            }
                        }
                        cursor.moveToNext();
                    }
                }
                cursor.close();
            }
            final List<String> categories = new ArrayList<>(categorySet);
            Collections.sort(categories);

            // Populate the category list with the real categories, and the
            // locally generated meta-categories for "What's New", "Recently
            // Updated" and "All"...
            categories.add(0, getCategoryAll(context));
            categories.add(0, getCategoryRecentlyUpdated(context));
            categories.add(0, getCategoryWhatsNew(context));

            return categories;
        }

        public static App findById(ContentResolver resolver, String appId) {
            return findById(resolver, appId, DataColumns.ALL);
        }

        public static App findById(ContentResolver resolver, String appId,
                                   String[] projection) {
            final Uri uri = getContentUri(appId);
            Cursor cursor = resolver.query(uri, projection, null, null, null);
            App app = null;
            if (cursor != null) {
                if (cursor.getCount() > 0) {
                    cursor.moveToFirst();
                    app = new App(cursor);
                }
                cursor.close();
            }
            return app;
        }

        /*
         * I wasn't quite sure on the best way to execute arbitrary queries using the same DBHelper as the
         * content provider class, so I've hidden the implementation of this (by making it private) in case
         * I find a better way in the future.
         */
        public static void calcDetailsFromIndex(Context context) {
            final Uri fromUpstream = calcAppDetailsFromIndexUri();
            context.getContentResolver().update(fromUpstream, null, null, null);
        }

    }

    public interface DataColumns {

        String _ID = "rowid as _id"; // Required for CursorLoaders
        String _COUNT = "_count";
        String IS_COMPATIBLE = "compatible";
        String APP_ID = "id";
        String NAME = "name";
        String SUMMARY = "summary";
        String ICON = "icon";
        String DESCRIPTION = "description";
        String LICENSE = "license";
        String WEB_URL = "webURL";
        String TRACKER_URL = "trackerURL";
        String SOURCE_URL = "sourceURL";
        String CHANGELOG_URL = "changelogURL";
        String DONATE_URL = "donateURL";
        String BITCOIN_ADDR = "bitcoinAddr";
        String LITECOIN_ADDR = "litecoinAddr";
        String DOGECOIN_ADDR = "dogecoinAddr";
        String FLATTR_ID = "flattrID";
        String SUGGESTED_VERSION_CODE = "suggestedVercode";
        String UPSTREAM_VERSION = "upstreamVersion";
        String UPSTREAM_VERSION_CODE = "upstreamVercode";
        String ADDED = "added";
        String LAST_UPDATED = "lastUpdated";
        String CATEGORIES = "categories";
        String ANTI_FEATURES = "antiFeatures";
        String REQUIREMENTS = "requirements";
        String IGNORE_ALLUPDATES = "ignoreAllUpdates";
        String IGNORE_THISUPDATE = "ignoreThisUpdate";
        String ICON_URL = "iconUrl";
        String ICON_URL_LARGE = "iconUrlLarge";

        interface SuggestedApk {
            String VERSION = "suggestedApkVersion";
        }

        interface InstalledApp {
            String VERSION_CODE = "installedVersionCode";
            String VERSION_NAME = "installedVersionName";
        }

        String[] ALL = {
<<<<<<< HEAD
                _ID, IS_COMPATIBLE, APP_ID, NAME, SUMMARY, ICON, DESCRIPTION,
                LICENSE, WEB_URL, TRACKER_URL, SOURCE_URL, DONATE_URL,
=======
                IS_COMPATIBLE, APP_ID, NAME, SUMMARY, ICON, DESCRIPTION,
                LICENSE, WEB_URL, TRACKER_URL, SOURCE_URL, CHANGELOG_URL, DONATE_URL,
>>>>>>> a653e639
                BITCOIN_ADDR, LITECOIN_ADDR, DOGECOIN_ADDR, FLATTR_ID,
                UPSTREAM_VERSION, UPSTREAM_VERSION_CODE, ADDED, LAST_UPDATED,
                CATEGORIES, ANTI_FEATURES, REQUIREMENTS, IGNORE_ALLUPDATES,
                IGNORE_THISUPDATE, ICON_URL, ICON_URL_LARGE,
                SUGGESTED_VERSION_CODE, SuggestedApk.VERSION,
                InstalledApp.VERSION_CODE, InstalledApp.VERSION_NAME
        };
    }

    /**
     * A QuerySelection which is aware of the option/need to join onto the
     * installed apps table. Not that the base classes
     * {@link org.fdroid.fdroid.data.QuerySelection#add(QuerySelection)} and
     * {@link org.fdroid.fdroid.data.QuerySelection#add(String, String[])} methods
     * will only return the base class {@link org.fdroid.fdroid.data.QuerySelection}
     * which is not aware of the installed app table.
     * However, the
     * {@link org.fdroid.fdroid.data.AppProvider.AppQuerySelection#add(org.fdroid.fdroid.data.AppProvider.AppQuerySelection)}
     * method from this class will return an instance of this class, that is aware of
     * the install apps table.
     */
    private static class AppQuerySelection extends QuerySelection {

        private boolean naturalJoinToInstalled = false;

        public AppQuerySelection() {
            // The same as no selection, because "1" will always resolve to true when executing the SQL query.
            // e.g. "WHERE 1 AND ..." is the same as "WHERE ..."
            super("1");
        }

        public AppQuerySelection(String selection) {
            super(selection);
        }

        public AppQuerySelection(String selection, String[] args) {
            super(selection, args);
        }

        public AppQuerySelection(String selection, List<String> args) {
            super(selection, args);
        }

        public boolean naturalJoinToInstalled() {
            return naturalJoinToInstalled;
        }

        /**
         * Tells the query selection that it will need to join onto the installed apps table
         * when used. This should be called when your query makes use of fields from that table
         * (for example, list all installed, or list those which can be updated).
         * @return A reference to this object, to allow method chaining, for example
         * <code>return new AppQuerySelection(selection).requiresInstalledTable())</code>
         */
        public AppQuerySelection requireNaturalInstalledTable() {
            naturalJoinToInstalled = true;
            return this;
        }

        public AppQuerySelection add(AppQuerySelection query) {
            QuerySelection both = super.add(query);
            AppQuerySelection bothWithJoin = new AppQuerySelection(both.getSelection(), both.getArgs());
            if (this.naturalJoinToInstalled() || query.naturalJoinToInstalled()) {
                bothWithJoin.requireNaturalInstalledTable();
            }
            return bothWithJoin;
        }

    }

    private static class Query extends QueryBuilder {

        private boolean isSuggestedApkTableAdded = false;
        private boolean requiresInstalledTable = false;
        private boolean categoryFieldAdded = false;
        private boolean countFieldAppended = false;

        @Override
        protected String getRequiredTables() {
            final String app  = DBHelper.TABLE_APP;
            final String apk  = DBHelper.TABLE_APK;
            final String repo = DBHelper.TABLE_REPO;

            return app +
                " LEFT JOIN " + apk + " ON ( " + apk + ".id = " + app + ".id ) " +
                " LEFT JOIN " + repo + " ON ( " + apk + ".repo = " + repo + "._id )";
        }

        @Override
        protected boolean isDistinct() {
            return fieldCount() == 1 && categoryFieldAdded;
        }

        @Override
        protected String groupBy() {
            // If the count field has been requested, then we want to group all rows together.
            return countFieldAppended ? null : DBHelper.TABLE_APP + ".id";
        }

        public void addSelection(AppQuerySelection selection) {
            addSelection(selection.getSelection());
            if (selection.naturalJoinToInstalled()) {
                naturalJoinToInstalledTable();
            }
        }

        // TODO: What if the selection requires a natural join, but we first get a left join
        // because something causes leftJoin to be caused first? Maybe throw an exception?
        public void naturalJoinToInstalledTable() {
            if (!requiresInstalledTable) {
                join(
                    DBHelper.TABLE_INSTALLED_APP,
                    "installed",
                    "installed." + InstalledAppProvider.DataColumns.APP_ID + " = " + DBHelper.TABLE_APP + ".id");
                requiresInstalledTable = true;
            }
        }

        public void leftJoinToInstalledTable() {
            if (!requiresInstalledTable) {
                leftJoin(
                    DBHelper.TABLE_INSTALLED_APP,
                    "installed",
                    "installed." + InstalledAppProvider.DataColumns.APP_ID + " = " + DBHelper.TABLE_APP + ".id");
                requiresInstalledTable = true;
            }
        }

        @Override
        public void addField(String field) {
            switch (field) {
            case DataColumns.SuggestedApk.VERSION:
                addSuggestedApkVersionField();
                break;
            case DataColumns.InstalledApp.VERSION_NAME:
                addInstalledAppVersionName();
                break;
            case DataColumns.InstalledApp.VERSION_CODE:
                addInstalledAppVersionCode();
                break;
            case DataColumns._COUNT:
                appendCountField();
                break;
            default:
                if (field.equals(DataColumns.CATEGORIES)) {
                    categoryFieldAdded = true;
                }
                appendField(field, "fdroid_app");
                break;
            }
        }

        private void appendCountField() {
            countFieldAppended = true;
            appendField("COUNT( DISTINCT fdroid_app.id ) AS " + DataColumns._COUNT);
        }

        private void addSuggestedApkVersionField() {
            addSuggestedApkField(
                    ApkProvider.DataColumns.VERSION,
                    DataColumns.SuggestedApk.VERSION);
        }

        private void addSuggestedApkField(String fieldName, String alias) {
            if (!isSuggestedApkTableAdded) {
                isSuggestedApkTableAdded = true;
                leftJoin(
                    DBHelper.TABLE_APK,
                    "suggestedApk",
                    "fdroid_app.suggestedVercode = suggestedApk.vercode AND fdroid_app.id = suggestedApk.id");
            }
            appendField(fieldName, "suggestedApk", alias);
        }

        private void addInstalledAppVersionName() {
            addInstalledAppField(
                    InstalledAppProvider.DataColumns.VERSION_NAME,
                    DataColumns.InstalledApp.VERSION_NAME
            );
        }

        private void addInstalledAppVersionCode() {
            addInstalledAppField(
                    InstalledAppProvider.DataColumns.VERSION_CODE,
                    DataColumns.InstalledApp.VERSION_CODE
            );
        }

        private void addInstalledAppField(String fieldName, String alias) {
            leftJoinToInstalledTable();
            appendField(fieldName, "installed", alias);
        }
    }

    private static final String PROVIDER_NAME = "AppProvider";

    private static final UriMatcher matcher = new UriMatcher(-1);

    private static final String PATH_INSTALLED = "installed";
    private static final String PATH_CAN_UPDATE = "canUpdate";
    private static final String PATH_SEARCH = "search";
    private static final String PATH_SEARCH_REPO = "searchRepo";
    private static final String PATH_NO_APKS = "noApks";
    private static final String PATH_APPS = "apps";
    private static final String PATH_RECENTLY_UPDATED = "recentlyUpdated";
    private static final String PATH_NEWLY_ADDED = "newlyAdded";
    private static final String PATH_CATEGORY = "category";
    private static final String PATH_IGNORED = "ignored";
    private static final String PATH_CALC_APP_DETAILS_FROM_INDEX = "calcDetailsFromIndex";
    private static final String PATH_REPO = "repo";

    private static final int CAN_UPDATE       = CODE_SINGLE + 1;
    private static final int INSTALLED        = CAN_UPDATE + 1;
    private static final int SEARCH           = INSTALLED + 1;
    private static final int NO_APKS          = SEARCH + 1;
    private static final int APPS             = NO_APKS + 1;
    private static final int RECENTLY_UPDATED = APPS + 1;
    private static final int NEWLY_ADDED      = RECENTLY_UPDATED + 1;
    private static final int CATEGORY         = NEWLY_ADDED + 1;
    private static final int IGNORED          = CATEGORY + 1;
    private static final int CALC_APP_DETAILS_FROM_INDEX = IGNORED + 1;
    private static final int REPO             = CALC_APP_DETAILS_FROM_INDEX + 1;
    private static final int SEARCH_REPO      = REPO + 1;

    static {
        matcher.addURI(getAuthority(), null, CODE_LIST);
        matcher.addURI(getAuthority(), PATH_CALC_APP_DETAILS_FROM_INDEX, CALC_APP_DETAILS_FROM_INDEX);
        matcher.addURI(getAuthority(), PATH_IGNORED, IGNORED);
        matcher.addURI(getAuthority(), PATH_RECENTLY_UPDATED, RECENTLY_UPDATED);
        matcher.addURI(getAuthority(), PATH_NEWLY_ADDED, NEWLY_ADDED);
        matcher.addURI(getAuthority(), PATH_CATEGORY + "/*", CATEGORY);
        matcher.addURI(getAuthority(), PATH_SEARCH + "/*", SEARCH);
        matcher.addURI(getAuthority(), PATH_SEARCH_REPO + "/*/*", SEARCH_REPO);
        matcher.addURI(getAuthority(), PATH_REPO + "/#", REPO);
        matcher.addURI(getAuthority(), PATH_CAN_UPDATE, CAN_UPDATE);
        matcher.addURI(getAuthority(), PATH_INSTALLED, INSTALLED);
        matcher.addURI(getAuthority(), PATH_NO_APKS, NO_APKS);
        matcher.addURI(getAuthority(), PATH_APPS + "/*", APPS);
        matcher.addURI(getAuthority(), "*", CODE_SINGLE);
    }

    public static Uri getContentUri() {
        return Uri.parse("content://" + getAuthority());
    }

    public static Uri getRecentlyUpdatedUri() {
        return Uri.withAppendedPath(getContentUri(), PATH_RECENTLY_UPDATED);
    }

    public static Uri getNewlyAddedUri() {
        return Uri.withAppendedPath(getContentUri(), PATH_NEWLY_ADDED);
    }

    public static Uri getIgnoredUri() {
        return Uri.withAppendedPath(getContentUri(), PATH_IGNORED);
    }

    private static Uri calcAppDetailsFromIndexUri() {
        return Uri.withAppendedPath(getContentUri(), PATH_CALC_APP_DETAILS_FROM_INDEX);
    }

    public static Uri getCategoryUri(String category) {
        return getContentUri().buildUpon()
            .appendPath(PATH_CATEGORY)
            .appendPath(category)
            .build();
    }

    public static Uri getNoApksUri() {
        return Uri.withAppendedPath(getContentUri(), PATH_NO_APKS);
    }

    public static Uri getInstalledUri() {
        return Uri.withAppendedPath(getContentUri(), PATH_INSTALLED);
    }

    public static Uri getCanUpdateUri() {
        return Uri.withAppendedPath(getContentUri(), PATH_CAN_UPDATE);
    }

    public static Uri getRepoUri(Repo repo) {
        return getContentUri().buildUpon()
            .appendPath(PATH_REPO)
            .appendPath(String.valueOf(repo.id))
            .build();
    }

    public static Uri getContentUri(List<App> apps) {
        StringBuilder builder = new StringBuilder();
        for (int i = 0; i < apps.size(); i++) {
            if (i != 0) {
                builder.append(',');
            }
            builder.append(apps.get(i).id);
        }
        return getContentUri().buildUpon()
            .appendPath(PATH_APPS)
            .appendPath(builder.toString())
            .build();
    }

    public static Uri getContentUri(App app) {
        return getContentUri(app.id);
    }

    public static Uri getContentUri(String appId) {
        return Uri.withAppendedPath(getContentUri(), appId);
    }

    public static Uri getSearchUri(String query) {
        return getContentUri().buildUpon()
            .appendPath(PATH_SEARCH)
            .appendPath(query)
            .build();
    }

    public static Uri getSearchUri(Repo repo, String query) {
        return getContentUri().buildUpon()
            .appendPath(PATH_SEARCH_REPO)
            .appendPath(repo.id + "")
            .appendPath(query)
            .build();
    }

    @Override
    protected String getTableName() { return DBHelper.TABLE_APP; }

    @Override
    protected String getProviderName() { return "AppProvider"; }

    public static String getAuthority() {
        return AUTHORITY + "." + PROVIDER_NAME;
    }

    @Override
    protected UriMatcher getMatcher() { return matcher; }

    private AppQuerySelection queryCanUpdate() {
        final String ignoreCurrent = " fdroid_app.ignoreThisUpdate != fdroid_app.suggestedVercode ";
        final String ignoreAll = " fdroid_app.ignoreAllUpdates != 1 ";
        final String ignore = " ( " + ignoreCurrent + " AND " + ignoreAll + " ) ";
        final String where = ignore + " AND fdroid_app." + DataColumns.SUGGESTED_VERSION_CODE + " > installed.versionCode";
        return new AppQuerySelection(where).requireNaturalInstalledTable();
    }

    private AppQuerySelection queryRepo(long repoId) {
        final String selection = " fdroid_apk.repo = ? ";
        final String[] args = { String.valueOf(repoId) };
        return new AppQuerySelection(selection, args);
    }

    private AppQuerySelection queryInstalled() {
        return new AppQuerySelection().requireNaturalInstalledTable();
    }

    private AppQuerySelection querySearch(String query) {
        final String[] columns = {
            "fdroid_app.id",
            "fdroid_app.name",
            "fdroid_app.summary",
            "fdroid_app.description",
        };

        // Remove duplicates, surround in % for case insensitive searching
        final Set<String> keywordSet = new HashSet<>(Arrays.asList(query.split("\\s")));
        final String[] keywords = new String[keywordSet.size()];
        int iKeyword = 0;
        for (final String keyword : keywordSet) {
            keywords[iKeyword] = "%" + keyword + "%";
            iKeyword++;
        }

        // Build selection string and fill out keyword arguments
        final StringBuilder selection = new StringBuilder();
        final String[] selectionKeywords = new String[columns.length * keywords.length];
        iKeyword = 0;
        boolean firstColumn = true;
        for (final String column : columns) {
            if (firstColumn) {
                firstColumn = false;
            } else {
                selection.append("OR ");
            }
            selection.append('(');
            boolean firstKeyword = true;
            for (final String keyword : keywords) {
                if (firstKeyword) {
                    firstKeyword = false;
                } else {
                    selection.append(" AND ");
                }
                selection.append(column).append(" like ?");
                selectionKeywords[iKeyword] = keyword;
                iKeyword++;
            }
            selection.append(") ");
        }
        return new AppQuerySelection(selection.toString(), selectionKeywords);
    }

    private AppQuerySelection querySingle(String id) {
        final String selection = "fdroid_app.id = ?";
        final String[] args = { id };
        return new AppQuerySelection(selection, args);
    }

    private AppQuerySelection queryIgnored() {
        final String selection = "fdroid_app.ignoreAllUpdates = 1 OR " +
                "fdroid_app.ignoreThisUpdate >= fdroid_app.suggestedVercode";
        return new AppQuerySelection(selection);
    }

    private AppQuerySelection queryExcludeSwap() {
        // fdroid_repo will have null fields if the LEFT JOIN didn't resolve, e.g. due to there
        // being no apks for the app in the result set. In that case, we can't tell if it is from
        // a swap repo or not.
        final String selection = " fdroid_repo.isSwap = 0 OR fdroid_repo.isSwap is null ";
        return new AppQuerySelection(selection);
    }

    private AppQuerySelection queryNewlyAdded() {
        final String selection = "fdroid_app.added > ?";
        final String[] args = { Utils.formatDate(Preferences.get().calcMaxHistory(), "") };
        return new AppQuerySelection(selection, args);
    }

    private AppQuerySelection queryRecentlyUpdated() {
        final String selection = "fdroid_app.added != fdroid_app.lastUpdated AND fdroid_app.lastUpdated > ?";
        final String[] args = { Utils.formatDate(Preferences.get().calcMaxHistory(), "") };
        return new AppQuerySelection(selection, args);
    }

    private AppQuerySelection queryCategory(String category) {
        // TODO: In the future, add a new table for categories,
        // so we can join onto it.
        final String selection =
                " fdroid_app.categories = ? OR " +    // Only category e.g. "internet"
                " fdroid_app.categories LIKE ? OR " + // First category e.g. "internet,%"
                " fdroid_app.categories LIKE ? OR " + // Last category e.g. "%,internet"
                " fdroid_app.categories LIKE ? ";     // One of many categories e.g. "%,internet,%"
        final String[] args = {
                category,
                category + ",%",
                "%," + category,
                "%," + category + ",%",
        };
        return new AppQuerySelection(selection, args);
    }

    private AppQuerySelection queryNoApks() {
        String selection = "(SELECT COUNT(*) FROM fdroid_apk WHERE fdroid_apk.id = fdroid_app.id) = 0";
        return new AppQuerySelection(selection);
    }

    private AppQuerySelection queryApps(String appIds) {
        String[] args = appIds.split(",");
        String selection = "fdroid_app.id IN (" + generateQuestionMarksForInClause(args.length) + ")";
        return new AppQuerySelection(selection, args);
    }

    @Override
    public Cursor query(Uri uri, String[] projection, String customSelection, String[] selectionArgs, String sortOrder) {
        Query query = new Query();
        AppQuerySelection selection = new AppQuerySelection(customSelection, selectionArgs);

        // Queries which are for the main list of apps should not include swap apps.
        boolean includeSwap = true;

        switch (matcher.match(uri)) {
        case CODE_LIST:
            includeSwap = false;
            break;

        case CODE_SINGLE:
            selection = selection.add(querySingle(uri.getLastPathSegment()));
            break;

        case CAN_UPDATE:
            selection = selection.add(queryCanUpdate());
            includeSwap = false;
            break;

        case REPO:
            selection = selection.add(queryRepo(Long.parseLong(uri.getLastPathSegment())));
            break;

        case INSTALLED:
            selection = selection.add(queryInstalled());
            includeSwap = false;
            break;

        case SEARCH:
            selection = selection.add(querySearch(uri.getLastPathSegment()));
            includeSwap = false;
            break;

        case SEARCH_REPO:
            selection = selection.add(querySearch(uri.getPathSegments().get(1)));
            selection = selection.add(queryRepo(Long.parseLong(uri.getPathSegments().get(0))));
            break;

        case NO_APKS:
            selection = selection.add(queryNoApks());
            break;

        case APPS:
            selection = selection.add(queryApps(uri.getLastPathSegment()));
            break;

        case IGNORED:
            selection = selection.add(queryIgnored());
            break;

        case CATEGORY:
            selection = selection.add(queryCategory(uri.getLastPathSegment()));
            includeSwap = false;
            break;

        case RECENTLY_UPDATED:
            sortOrder = " fdroid_app.lastUpdated DESC";
            selection = selection.add(queryRecentlyUpdated());
            includeSwap = false;
            break;

        case NEWLY_ADDED:
            sortOrder = " fdroid_app.added DESC";
            selection = selection.add(queryNewlyAdded());
            includeSwap = false;
            break;

        default:
            Log.e(TAG, "Invalid URI for app content provider: " + uri);
            throw new UnsupportedOperationException("Invalid URI for app content provider: " + uri);
        }

        if (!includeSwap) {
            selection = selection.add(queryExcludeSwap());
        }

        if (AppProvider.DataColumns.NAME.equals(sortOrder)) {
            sortOrder = " lower( fdroid_app." + sortOrder + " ) ";
        }

        query.addSelection(selection);
        query.addFields(projection); // TODO: Make the order of addFields/addSelection not dependent on each other...
        query.addOrderBy(sortOrder);

        Cursor cursor = read().rawQuery(query.toString(), selection.getArgs());
        cursor.setNotificationUri(getContext().getContentResolver(), uri);
        return cursor;
    }

    @Override
    public int delete(Uri uri, String where, String[] whereArgs) {

        QuerySelection query = new QuerySelection(where, whereArgs);
        switch (matcher.match(uri)) {

        case NO_APKS:
            query = query.add(queryNoApks());
            break;

        default:
            throw new UnsupportedOperationException("Delete not supported for " + uri + ".");

        }

        int count = write().delete(getTableName(), query.getSelection(), query.getArgs());
        getContext().getContentResolver().notifyChange(uri, null);
        return count;
    }

    @Override
    public Uri insert(Uri uri, ContentValues values) {
        write().insertOrThrow(getTableName(), null, values);
        if (!isApplyingBatch()) {
            getContext().getContentResolver().notifyChange(uri, null);
        }
        return getContentUri(values.getAsString(DataColumns.APP_ID));
    }

    @Override
    public int update(Uri uri, ContentValues values, String where, String[] whereArgs) {
        QuerySelection query = new QuerySelection(where, whereArgs);
        switch (matcher.match(uri)) {

        case CALC_APP_DETAILS_FROM_INDEX:
            updateAppDetails();
            return 0;

        case CODE_SINGLE:
            query = query.add(querySingle(uri.getLastPathSegment()));
            break;

        default:
            throw new UnsupportedOperationException("Update not supported for " + uri + ".");

        }
        int count = write().update(getTableName(), values, query.getSelection(), query.getArgs());
        if (!isApplyingBatch()) {
            getContext().getContentResolver().notifyChange(uri, null);
        }
        return count;
    }

    private void updateAppDetails() {
        updateCompatibleFlags();
        updateSuggestedFromLatest();
        updateSuggestedFromUpstream();
        updateIconUrls();
    }

    /**
     * Look at the upstream version of each app, our goal is to find the apk
     * with the closest version code to that, without going over.
     * If the app is not compatible at all (i.e. no versions were compatible)
     * then we take the highest, otherwise we take the highest compatible version.
     *
     * Replaces the existing Java code:
     *
     * if (app.upstreamVercode > 0) {
     *     int latestcode = -1;
     *     for (Apk apk : apksForApp) {
     *         if ((!app.compatible || apk.compatible)
     *                 && apk.vercode <= app.upstreamVercode
     *                 && apk.vercode > latestcode) {
     *             latestApk = apk;
     *             latestcode = apk.vercode;
     *         }
     *     }
     * }
     *
     * And it can be read a little easier like this (without the string concats):
     *
     *   UPDATE fdroid_app
     *   SET suggestedVercode = (
     *       SELECT MAX(fdroid_apk.vercode)
     *       FROM fdroid_apk
     *       WHERE
     *           fdroid_app.id = fdroid_apk.id AND
     *           fdroid_apk.vercode <= fdroid_app.upstreamVercode AND
     *           ( fdroid_app.compatible = 0 OR fdroid_apk.compatible = 1 )
     *   )
     *   WHERE upstreamVercode > 0
     */
    private void updateSuggestedFromUpstream() {

        Log.d(TAG, "Calculating suggested versions for all apps which specify an upstream version code.");

        final String apk = DBHelper.TABLE_APK;
        final String app = DBHelper.TABLE_APP;

        String updateSql =
            "UPDATE " + app +
            " SET suggestedVercode = ( " +
                " SELECT MAX( " + apk + ".vercode ) " +
                " FROM " + apk +
                " WHERE " +
                    app + ".id = " + apk + ".id AND " +
                    apk + ".vercode <= " + app + ".upstreamVercode AND " +
                    " ( " + app + ".compatible = 0 OR " + apk + ".compatible = 1 ) ) " +
            " WHERE upstreamVercode > 0 ";

        write().execSQL(updateSql);
    }

    /**
     * For each app, we want to set the isCompatible flag to 1 if any of the apks we know
     * about are compatible, and 0 otherwise.
     *
     * Here is the SQL query without all of the concatenations (hopefully it's a bit easier to read):
     *
     *  UPDATE fdroid_app SET compatible = (
     *      SELECT TOTAL( fdroid_apk.compatible ) > 0
     *      FROM fdroid_apk
     *      WHERE fdroid_apk.id = fdroid_app.id );
     */
    private void updateCompatibleFlags() {

        Log.d(TAG, "Calculating whether apps are compatible, based on whether any of their apks are compatible");

        final String apk = DBHelper.TABLE_APK;
        final String app = DBHelper.TABLE_APP;

        String updateSql =
            "UPDATE " + app + " SET compatible = ( " +
                " SELECT TOTAL( " + apk + ".compatible ) > 0 " +
                " FROM " + apk +
                " WHERE " + apk + ".id = " + app + ".id );";

        write().execSQL(updateSql);
    }

    /**
     * For all apps that don't specify an upstream version code, we take the
     * latest apk in the repo. If the app is not compatible at all (i.e. no versions
     * were compatible) then we take the highest, otherwise we take the highest
     * compatible version.
     *
     * Replaces the existing Java code:
     *
     * for (Apk apk : apksForApp) {
     *     if ((!app.compatible || apk.compatible)
     *             && apk.vercode > latestCode) {
     *         latestApk = apk;
     *         latestCode = apk.vercode;
     *     }
     * }
     *
     * And it can be read a little easier like this (without the string concats):
     *
     *  UPDATE fdroid_app
     *  SET suggestedVercode = (
     *      SELECT MAX(fdroid_apk.vercode)
     *      FROM fdroid_apk
     *      WHERE
     *          fdroid_app.id = fdroid_apk.id AND
     *          ( fdroid_app.compatible = 0 OR fdroid_apk.compatible = 1 )
     *  )
     *  WHERE upstreamVercode = 0 OR upstreamVercode IS NULL;
     */
    private void updateSuggestedFromLatest() {

        Log.d(TAG, "Calculating suggested versions for all apps which don't specify an upstream version code.");

        final String apk = DBHelper.TABLE_APK;
        final String app = DBHelper.TABLE_APP;

        String updateSql =
            "UPDATE " + app +
            " SET suggestedVercode = ( " +
                " SELECT MAX( " + apk + ".vercode ) " +
                " FROM " + apk +
                " WHERE " +
                    app + ".id = " + apk + ".id AND " +
                    " ( " + app + ".compatible = 0 OR " + apk + ".compatible = 1 ) ) " +
            " WHERE upstreamVercode = 0 OR upstreamVercode IS NULL ";

        write().execSQL(updateSql);
    }

    /**
     * Updates URLs to icons
     */
    public void updateIconUrls() {
        final String iconsDir = Utils.getIconsDir(getContext(), 1.0);
        final String iconsDirLarge = Utils.getIconsDir(getContext(), 1.5);
        String repoVersion = Integer.toString(Repo.VERSION_DENSITY_SPECIFIC_ICONS);
        Log.d(TAG, "Updating icon paths for apps belonging to repos with version >= "
                + repoVersion);
        Log.d(TAG, "Using icons dir '" + iconsDir + "'");
        Log.d(TAG, "Using large icons dir '" + iconsDirLarge + "'");
        String query = getIconUpdateQuery();
        final String[] params = {
            repoVersion, iconsDir, Utils.FALLBACK_ICONS_DIR,
            repoVersion, iconsDirLarge, Utils.FALLBACK_ICONS_DIR };
        write().execSQL(query, params);
    }

    /**
     * Returns a query which requires two parameters to be bound. These are (in order):
     *  1) The repo version that introduced density specific icons
     *  2) The dir to density specific icons for the current device.
     */
    private String getIconUpdateQuery() {

        final String apk = DBHelper.TABLE_APK;
        final String app = DBHelper.TABLE_APP;
        final String repo = DBHelper.TABLE_REPO;

        final String iconUrlQuery =
            " SELECT " +

                // Concatenate (using the "||" operator) the address, the
                // icons directory (bound to the ? as the second parameter
                // when executing the query) and the icon path.
                " ( " +
                    repo + ".address " +
                    " || " +

                    // If the repo has the relevant version, then use a more
                    // intelligent icons dir, otherwise revert to the default
                    // one
                    " CASE WHEN " + repo + ".version >= ? THEN ? ELSE ? END " +

                    " || " +
                    app + ".icon " +
                ") " +
            " FROM " +
                apk +
                " JOIN " + repo + " ON (" + repo + "._id = " + apk + ".repo) " +
            " WHERE " +
                app + ".id = " + apk + ".id AND " +
                apk + ".vercode = ( " +

                    // We only want the latest apk here. Ideally, we should
                    // instead join onto apk.suggestedVercode, but as per
                    // https://gitlab.com/fdroid/fdroidclient/issues/1 there
                    // may be some situations where suggestedVercode isn't
                    // set.
                    // TODO: If we can guarantee that suggestedVercode is set,
                    // then join onto that instead. This will save from doing
                    // a futher sub query for each app.
                    " SELECT MAX(inner_apk.vercode)  " +
                    " FROM fdroid_apk as inner_apk " +
                    " WHERE inner_apk.id = fdroid_apk.id ) " +
                " AND fdroid_apk.repo = fdroid_repo._id ";

        return
            " UPDATE " + app + " SET " +
            " iconUrl = ( " +
                iconUrlQuery +
            " ), " +
            " iconUrlLarge = ( " +
                iconUrlQuery +
            " ) ";
    }

}<|MERGE_RESOLUTION|>--- conflicted
+++ resolved
@@ -195,13 +195,8 @@
         }
 
         String[] ALL = {
-<<<<<<< HEAD
                 _ID, IS_COMPATIBLE, APP_ID, NAME, SUMMARY, ICON, DESCRIPTION,
-                LICENSE, WEB_URL, TRACKER_URL, SOURCE_URL, DONATE_URL,
-=======
-                IS_COMPATIBLE, APP_ID, NAME, SUMMARY, ICON, DESCRIPTION,
                 LICENSE, WEB_URL, TRACKER_URL, SOURCE_URL, CHANGELOG_URL, DONATE_URL,
->>>>>>> a653e639
                 BITCOIN_ADDR, LITECOIN_ADDR, DOGECOIN_ADDR, FLATTR_ID,
                 UPSTREAM_VERSION, UPSTREAM_VERSION_CODE, ADDED, LAST_UPDATED,
                 CATEGORIES, ANTI_FEATURES, REQUIREMENTS, IGNORE_ALLUPDATES,
