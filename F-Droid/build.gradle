--- conflicted
+++ resolved
@@ -56,10 +56,11 @@
     }
 
     dependencies {
-<<<<<<< HEAD
         compile 'com.android.support:support-v4:22.2.1'
         compile 'com.android.support:appcompat-v7:22.1.1'
         compile 'com.android.support:support-annotations:22.2.1'
+
+        compile project(':privileged-api-lib')
 
         compile 'org.thoughtcrime.ssl.pinning:AndroidPinning:1.0.0'
         compile 'com.nostra13.universalimageloader:universal-image-loader:1.9.4'
@@ -69,17 +70,6 @@
         compile 'info.guardianproject.netcipher:netcipher:1.2'
 
         compile(project(':extern:support-v4-preferencefragment')) {
-=======
-        compile project(':privileged-api-lib')
-        compile project(':extern:AndroidPinning')
-        compile project(':extern:UniversalImageLoader:library')
-        compile project(':extern:libsuperuser:libsuperuser')
-        compile project(':extern:nanohttpd:core')
-        compile project(':extern:jmdns')
-        compile project(':extern:zipsigner')
-        compile project(':extern:zxing-core')
-        compile( project(':extern:support-v4-preferencefragment') ) {
->>>>>>> b8b60d52
             exclude module: 'support-v4'
         }
         compile project(':extern:nanohttpd:core')
