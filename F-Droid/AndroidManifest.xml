<?xml version="1.0" encoding="utf-8"?>
<manifest xmlns:android="http://schemas.android.com/apk/res/android"
    xmlns:tools="http://schemas.android.com/tools"
    package="org.fdroid.fdroid"
    android:installLocation="auto"
    android:versionCode="910"
    android:versionName="0.91"
    >

    <uses-sdk
        tools:overrideLibrary="org.thoughtcrime.ssl.pinning"
        android:minSdkVersion="8"
        android:targetSdkVersion="21"
        />

    <supports-screens
        android:anyDensity="true"
        android:largeScreens="true"
        android:normalScreens="true"
        android:resizeable="true"
        android:smallScreens="true"
        android:xlargeScreens="true"
        />

    <uses-feature
        android:name="android.hardware.telephony"
        android:required="false" />
    <uses-feature
        android:name="android.hardware.wifi"
        android:required="false" />
    <uses-feature
        android:name="android.hardware.touchscreen"
        android:required="false" />
    <uses-feature
        android:name="android.hardware.nfc"
        android:required="false" />
    <uses-feature
        android:name="android.hardware.bluetooth"
        android:required="false" />

    <uses-permission android:name="android.permission.INTERNET" />
    <uses-permission android:name="android.permission.ACCESS_NETWORK_STATE" />
    <uses-permission android:name="android.permission.ACCESS_WIFI_STATE" />
    <uses-permission android:name="android.permission.CHANGE_WIFI_MULTICAST_STATE" />
    <uses-permission android:name="android.permission.CHANGE_WIFI_STATE" />
    <uses-permission android:name="android.permission.BLUETOOTH" />
    <uses-permission android:name="android.permission.BLUETOOTH_ADMIN" />
    <uses-permission android:name="android.permission.RECEIVE_BOOT_COMPLETED" />
    <uses-permission android:name="android.permission.WRITE_EXTERNAL_STORAGE"
        android:maxSdkVersion="18" />
    <uses-permission android:name="android.permission.NFC" />

    <!-- These permissions are only granted when F-Droid is installed as a system-app! -->
    <uses-permission android:name="android.permission.INSTALL_PACKAGES"
        tools:ignore="ProtectedPermissions"/>
    <uses-permission android:name="android.permission.DELETE_PACKAGES"
        tools:ignore="ProtectedPermissions"/>

    <!-- Indicate that F-Droid may request root access (introduced by Koush's Superuser app) -->
    <uses-permission android:name="android.permission.ACCESS_SUPERUSER"/>

    <application
        android:name="FDroidApp"
        android:icon="@drawable/ic_launcher"
        android:label="@string/app_name"
        android:description="@string/app_description"
        android:allowBackup="true"
        android:theme="@style/AppThemeDark"
        android:supportsRtl="true"
        >

        <provider
            android:authorities="org.fdroid.fdroid.data.AppProvider"
            android:name="org.fdroid.fdroid.data.AppProvider"
            android:exported="false"/>

        <provider
            android:authorities="org.fdroid.fdroid.data.RepoProvider"
            android:name="org.fdroid.fdroid.data.RepoProvider"
            android:exported="false"/>

        <provider
            android:authorities="org.fdroid.fdroid.data.ApkProvider"
            android:name="org.fdroid.fdroid.data.ApkProvider"
            android:exported="false"/>

        <provider
            android:authorities="org.fdroid.fdroid.data.InstalledAppProvider"
            android:name="org.fdroid.fdroid.data.InstalledAppProvider"
            android:exported="false"/>

        <activity
            android:name=".FDroid"
            android:launchMode="singleTop"
            android:configChanges="keyboardHidden|orientation|screenSize" >

            <!-- App URLs -->
            <intent-filter>
                <action android:name="android.intent.action.MAIN" />

                <category android:name="android.intent.category.LAUNCHER" />
            </intent-filter>

            <intent-filter>
                <action android:name="android.intent.action.VIEW" />

                <category android:name="android.intent.category.DEFAULT" />
                <category android:name="android.intent.category.BROWSABLE" />

                <data android:scheme="fdroid.app" />
            </intent-filter>

            <intent-filter>
                <action android:name="android.intent.action.VIEW" />

                <category android:name="android.intent.category.DEFAULT" />
                <category android:name="android.intent.category.BROWSABLE" />

                <data android:scheme="http" />
                <data android:scheme="https" />
                <data android:host="f-droid.org" />
                <data android:host="www.f-droid.org" />
                <data android:pathPrefix="/app/" />
            </intent-filter>

            <intent-filter>
                <action android:name="android.intent.action.VIEW" />

                <category android:name="android.intent.category.DEFAULT" />
                <category android:name="android.intent.category.BROWSABLE" />

                <data android:scheme="http" />
                <data android:scheme="https" />
                <data android:host="f-droid.org" />
                <data android:host="www.f-droid.org" />
                <data android:pathPrefix="/repository/browse" />
            </intent-filter>

            <intent-filter>
                <action android:name="android.intent.action.VIEW" />

                <category android:name="android.intent.category.DEFAULT" />
                <category android:name="android.intent.category.BROWSABLE" />

                <data android:scheme="market" android:host="details" />
            </intent-filter>

            <intent-filter>
                <action android:name="android.intent.action.VIEW" />

                <category android:name="android.intent.category.DEFAULT" />
                <category android:name="android.intent.category.BROWSABLE" />

                <data android:scheme="http" />
                <data android:scheme="https" />
                <data android:host="play.google.com" /> <!-- they don't do www. -->
                <data android:path="/store/apps/details" />
            </intent-filter>

            <intent-filter>
                <action android:name="android.intent.action.VIEW" />

                <category android:name="android.intent.category.DEFAULT" />
                <category android:name="android.intent.category.BROWSABLE" />

                <data android:scheme="amzn" android:host="apps" android:path="/android" />
            </intent-filter>

            <intent-filter>
                <action android:name="android.intent.action.VIEW" />

                <category android:name="android.intent.category.DEFAULT" />
                <category android:name="android.intent.category.BROWSABLE" />

                <data android:scheme="http" />
                <data android:scheme="https" />
                <data android:host="amazon.com" />
                <data android:host="www.amazon.com" />
                <data android:path="/gp/mas/dl/android" />
            </intent-filter>

            <!-- Search URLs -->

            <intent-filter>
                <action android:name="android.intent.action.VIEW" />

                <category android:name="android.intent.category.DEFAULT" />
                <category android:name="android.intent.category.BROWSABLE" />

                <data android:scheme="fdroid.search" />
            </intent-filter>

            <intent-filter>
                <action android:name="android.intent.action.VIEW" />

                <category android:name="android.intent.category.DEFAULT" />
                <category android:name="android.intent.category.BROWSABLE" />

                <data android:scheme="market" android:host="search" />
            </intent-filter>

            <intent-filter>
                <action android:name="android.intent.action.VIEW" />

                <category android:name="android.intent.category.DEFAULT" />
                <category android:name="android.intent.category.BROWSABLE" />

                <data android:scheme="http" />
                <data android:scheme="https" />
                <data android:host="play.google.com" /> <!-- they don't do www. -->
                <data android:path="/store/search" />
            </intent-filter>

            <!-- Handle NFC tags detected from outside our application -->
            <intent-filter>
                <action android:name="android.nfc.action.NDEF_DISCOVERED" />

                <category android:name="android.intent.category.DEFAULT" />

                <!--
                URIs that come in via NFC have scheme/host normalized to all lower case
                https://developer.android.com/reference/android/nfc/NfcAdapter.html#ACTION_NDEF_DISCOVERED
                -->
                <data android:scheme="fdroidrepo" />
                <data android:scheme="fdroidrepos" />
            </intent-filter>

            <!-- Repo URLs -->

            <!--
            This intent serves two purposes: Swapping apps between devices and adding a
            repo from a website (e.g. https://guardianproject.info/fdroid/repo).
            We intercept both of these situations in the FDroid activity, and then redirect
            to the appropriate handler (swap handling, manage repos respectively) from there.

            The reason for this is that the only differentiating factor is the presence
            of a "swap=1" in the query string, and intent-filter is unable to deal with
            query parameters. An alternative would be to do something like fdroidswap:// as
            a scheme, but then we. Need to copy/paste all of this intent-filter stuff and
            keep it up to date when it changes or a bug is found.
            -->
            <intent-filter>
                <action android:name="android.intent.action.VIEW" />

                <category android:name="android.intent.category.BROWSABLE" />
                <category android:name="android.intent.category.DEFAULT" />

                <!--
                Android's scheme matcher is case-sensitive, so include
                ALL CAPS versions to support ALL CAPS URLs in QR Codes.
                QR Codes have a special ALL CAPS mode that uses a reduced
                character set, making for more compact QR Codes.
                -->
                <data android:scheme="http" />
                <data android:scheme="HTTP" />
                <data android:scheme="https" />
                <data android:scheme="HTTPS" />
                <data android:scheme="fdroidrepo" />
                <data android:scheme="FDROIDREPO" />
                <data android:scheme="fdroidrepos" />
                <data android:scheme="FDROIDREPOS" />

                <data android:host="*" />

                <!--
                The pattern matcher here is poorly implemented, in particular the * is
                non-greedy, so you have to do stupid tricks to match patterns that have
                repeat characters in them. http://stackoverflow.com/a/8599921/306864
                -->
                <data android:path="/fdroid/repo" />
                <data android:pathPattern="/fdroid/repo/*" />
                <data android:pathPattern="/.*/fdroid/repo" />
                <data android:pathPattern="/.*/fdroid/repo/*" />
                <data android:pathPattern="/.*/.*/fdroid/repo" />
                <data android:pathPattern="/.*/.*/fdroid/repo/*" />
                <data android:pathPattern="/.*/.*/.*/fdroid/repo" />
                <data android:pathPattern="/.*/.*/.*/fdroid/repo/*" />
                <data android:path="/fdroid/archive" />
                <data android:pathPattern="/fdroid/archive/*" />
                <data android:pathPattern="/.*/fdroid/archive" />
                <data android:pathPattern="/.*/fdroid/archive/*" />
                <data android:pathPattern="/.*/.*/fdroid/archive" />
                <data android:pathPattern="/.*/.*/fdroid/archive/*" />
                <data android:pathPattern="/.*/.*/.*/fdroid/archive" />
                <data android:pathPattern="/.*/.*/.*/fdroid/archive/*" />
                <!--
                Some QR Code scanners don't respect custom schemes like fdroidrepo://,
                so this is a workaround, since the local repo URL is all uppercase in
                the QR Code for sending the local repo to another device.
                -->
                <data android:path="/FDROID/REPO" />
                <data android:pathPattern="/.*/FDROID/REPO" />
                <data android:pathPattern="/.*/.*/FDROID/REPO" />
                <data android:pathPattern="/.*/.*/.*/FDROID/REPO" />
            </intent-filter>

            <meta-data
                android:name="android.app.default_searchable"
                android:value=".SearchResults" />
        </activity>
        <activity
            android:name=".views.swap.ConnectSwapActivity"
            android:theme="@style/SwapTheme.Wizard.ReceiveSwap"
            android:label=""
            android:noHistory="true"
            android:parentActivityName=".FDroid"
            android:screenOrientation="portrait"
            android:configChanges="orientation|keyboardHidden">
            <meta-data
                android:name="android.support.PARENT_ACTIVITY"
                android:value=".FDroid" />
        </activity>
        <activity
            android:name=".views.ManageReposActivity"
            android:label="@string/app_name"
            android:launchMode="singleTask"
            android:parentActivityName=".FDroid" >
            <meta-data
                android:name="android.support.PARENT_ACTIVITY"
                android:value=".FDroid" />
            <intent-filter>
                <action android:name="android.intent.action.VIEW" />

                <category android:name="android.intent.category.DEFAULT" />

                <data android:mimeType="application/vnd.org.fdroid.fdroid.repo" />
            </intent-filter>
        </activity>
        <activity
            android:name=".NfcNotEnabledActivity"
            android:noHistory="true" />
        <!--<activity android:name=".views.QrWizardDownloadActivity" />
        <activity android:name=".views.QrWizardWifiNetworkActivity" />
        <activity
            android:name=".views.LocalRepoActivity"
            android:configChanges="orientation|keyboardHidden|screenSize"
            android:label="@string/local_repo"
            android:launchMode="singleTop"
            android:parentActivityName=".FDroid"
            android:screenOrientation="portrait" >
            <meta-data
                android:name="android.support.PARENT_ACTIVITY"
                android:value=".FDroid" />
        </activity>
        <activity
            android:name=".views.SelectLocalAppsActivity"
            android:label="@string/setup_repo"
            android:parentActivityName=".views.LocalRepoActivity" >
            <meta-data
                android:name="android.support.PARENT_ACTIVITY"
                android:value=".views.LocalRepoActivity" />
        </activity>-->
        <activity
            android:name=".views.RepoDetailsActivity"
            android:label="@string/menu_manage"
            android:parentActivityName=".views.ManageReposActivity"
            android:windowSoftInputMode="stateHidden">
            <meta-data
                android:name="android.support.PARENT_ACTIVITY"
                android:value=".views.ManageReposActivity" />
        </activity>

        <activity
            android:name=".AppDetails"
            android:label="@string/app_details"
            android:exported="true"
            android:parentActivityName=".FDroid" >
            <meta-data
                android:name="android.support.PARENT_ACTIVITY"
                android:value=".FDroid" />

        </activity>
        <activity
            android:name=".views.swap.SwapAppListActivity$SwapAppDetails"
            android:label="@string/app_details"
            android:parentActivityName=".views.swap.SwapAppListActivity" >
            <meta-data
                android:name="android.support.PARENT_ACTIVITY"
                android:value=".views.swap.SwapAppListActivity" />
        </activity>
        <activity
            android:label="@string/menu_preferences"
            android:name=".PreferencesActivity"
            android:parentActivityName=".FDroid" >
            <meta-data
                android:name="android.support.PARENT_ACTIVITY"
                android:value=".FDroid" />
        </activity>
        <activity
            android:label="@string/menu_swap"
            android:name=".views.swap.SwapWorkflowActivity"
            android:parentActivityName=".FDroid"
            android:theme="@style/SwapTheme.Wizard"
            android:screenOrientation="portrait"
            android:configChanges="orientation|keyboardHidden">
            <meta-data
                android:name="android.support.PARENT_ACTIVITY"
                android:value=".FDroid" />
        </activity>
        <activity
            android:label="@string/swap"
            android:name=".views.swap.SwapAppListActivity"
            android:parentActivityName=".FDroid"
            android:theme="@style/SwapTheme.AppList"
            android:screenOrientation="portrait"
            android:configChanges="orientation|keyboardHidden">
            <meta-data
                android:name="android.support.PARENT_ACTIVITY"
                android:value=".FDroid" />
        </activity>
        <activity
            android:name=".SearchResults"
            android:label="@string/search_results"
            android:exported="true"
            android:launchMode="singleTop"
            android:parentActivityName=".FDroid" >
            <meta-data
                android:name="android.support.PARENT_ACTIVITY"
                android:value=".FDroid" />

            <intent-filter>
                <action android:name="android.intent.action.SEARCH" />
            </intent-filter>

            <meta-data
                android:name="android.app.searchable"
                android:resource="@xml/searchable" />
        </activity>

        <receiver android:name=".receiver.StartupReceiver" >
            <intent-filter>
                <action android:name="android.intent.action.BOOT_COMPLETED" />

                <category android:name="android.intent.category.HOME" />
            </intent-filter>
        </receiver>
        <receiver android:name=".receiver.PackageAddedReceiver" >
            <intent-filter>
                <action android:name="android.intent.action.PACKAGE_ADDED" />

                <data android:scheme="package" />
            </intent-filter>
        </receiver>
        <receiver android:name=".receiver.PackageUpgradedReceiver" >
            <intent-filter>
                <action android:name="android.intent.action.PACKAGE_REPLACED" />

                <data android:scheme="package" />
            </intent-filter>
        </receiver>
        <receiver android:name=".receiver.PackageRemovedReceiver" >
            <intent-filter>
                <action android:name="android.intent.action.PACKAGE_REMOVED" />

                <data android:scheme="package" />
            </intent-filter>
        </receiver>
        <receiver android:name=".receiver.WifiStateChangeReceiver" >
            <intent-filter>
                <action android:name="android.net.wifi.STATE_CHANGE" />
            </intent-filter>
        </receiver>

        <service android:name=".UpdateService" />
        <service android:name=".net.WifiStateChangeService" />
<<<<<<< HEAD
        <service android:name=".localrepo.SwapService" />
=======
        <service android:name=".localrepo.LocalRepoWifiService" />
        <service android:name=".localrepo.LocalRepoProxyService" />
>>>>>>> 92430e16
    </application>

</manifest><|MERGE_RESOLUTION|>--- conflicted
+++ resolved
@@ -463,12 +463,7 @@
 
         <service android:name=".UpdateService" />
         <service android:name=".net.WifiStateChangeService" />
-<<<<<<< HEAD
         <service android:name=".localrepo.SwapService" />
-=======
-        <service android:name=".localrepo.LocalRepoWifiService" />
-        <service android:name=".localrepo.LocalRepoProxyService" />
->>>>>>> 92430e16
     </application>
 
 </manifest>