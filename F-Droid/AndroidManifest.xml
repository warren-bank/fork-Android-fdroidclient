<?xml version="1.0" encoding="utf-8"?>
<manifest xmlns:android="http://schemas.android.com/apk/res/android"
    xmlns:tools="http://schemas.android.com/tools"
    package="org.fdroid.fdroid"
    android:installLocation="auto"
    android:versionCode="940"
    android:versionName="0.94-test"
    >

    <uses-sdk
        tools:overrideLibrary="org.thoughtcrime.ssl.pinning"
        android:minSdkVersion="8"
        android:targetSdkVersion="21"
        />

    <supports-screens
        android:anyDensity="true"
        android:largeScreens="true"
        android:normalScreens="true"
        android:resizeable="true"
        android:smallScreens="true"
        android:xlargeScreens="true"
        />

    <uses-feature
        android:name="android.hardware.telephony"
        android:required="false" />
    <uses-feature
        android:name="android.hardware.wifi"
        android:required="false" />
    <uses-feature
        android:name="android.hardware.touchscreen"
        android:required="false" />
    <uses-feature
        android:name="android.hardware.nfc"
        android:required="false" />
    <uses-feature
        android:name="android.hardware.bluetooth"
        android:required="false" />

    <uses-permission android:name="android.permission.INTERNET" />
    <uses-permission android:name="android.permission.ACCESS_NETWORK_STATE" />
    <uses-permission android:name="android.permission.ACCESS_WIFI_STATE" />
    <uses-permission android:name="android.permission.CHANGE_WIFI_MULTICAST_STATE" />
    <uses-permission android:name="android.permission.CHANGE_WIFI_STATE" />
    <uses-permission android:name="android.permission.BLUETOOTH" />
    <uses-permission android:name="android.permission.BLUETOOTH_ADMIN" />
    <uses-permission android:name="android.permission.RECEIVE_BOOT_COMPLETED" />
    <uses-permission android:name="android.permission.WRITE_EXTERNAL_STORAGE"
        android:maxSdkVersion="18" />
    <uses-permission android:name="android.permission.NFC" />

    <!-- These permissions are only granted when F-Droid is installed as a system-app! -->
    <uses-permission android:name="android.permission.INSTALL_PACKAGES"
        tools:ignore="ProtectedPermissions"/>
    <uses-permission android:name="android.permission.DELETE_PACKAGES"
        tools:ignore="ProtectedPermissions"/>

    <application
        android:name="FDroidApp"
        android:icon="@drawable/ic_launcher"
        android:label="@string/app_name"
        android:description="@string/app_description"
        android:allowBackup="true"
        android:theme="@style/AppThemeDark"
        android:supportsRtl="true"
        >

        <provider
            android:authorities="org.fdroid.fdroid.data.AppProvider"
            android:name="org.fdroid.fdroid.data.AppProvider"
            android:exported="false"/>

        <provider
            android:authorities="org.fdroid.fdroid.data.RepoProvider"
            android:name="org.fdroid.fdroid.data.RepoProvider"
            android:exported="false"/>

        <provider
            android:authorities="org.fdroid.fdroid.data.ApkProvider"
            android:name="org.fdroid.fdroid.data.ApkProvider"
            android:exported="false"/>

        <provider
            android:authorities="org.fdroid.fdroid.data.InstalledAppProvider"
            android:name="org.fdroid.fdroid.data.InstalledAppProvider"
            android:exported="false"/>

        <activity
            android:name=".FDroid"
            android:launchMode="singleTop"
            android:configChanges="keyboardHidden|orientation|screenSize" >

            <!-- App URLs -->
            <intent-filter>
                <action android:name="android.intent.action.MAIN" />

                <category android:name="android.intent.category.LAUNCHER" />
            </intent-filter>

            <intent-filter>
                <action android:name="android.intent.action.VIEW" />

                <category android:name="android.intent.category.DEFAULT" />
                <category android:name="android.intent.category.BROWSABLE" />

                <data android:scheme="fdroid.app" />
            </intent-filter>

            <intent-filter>
                <action android:name="android.intent.action.VIEW" />

                <category android:name="android.intent.category.DEFAULT" />
                <category android:name="android.intent.category.BROWSABLE" />

                <data android:scheme="http" />
                <data android:scheme="https" />
                <data android:host="f-droid.org" />
                <data android:host="www.f-droid.org" />
                <data android:pathPrefix="/app/" />
            </intent-filter>

            <intent-filter>
                <action android:name="android.intent.action.VIEW" />

                <category android:name="android.intent.category.DEFAULT" />
                <category android:name="android.intent.category.BROWSABLE" />

                <data android:scheme="http" />
                <data android:scheme="https" />
                <data android:host="f-droid.org" />
                <data android:host="www.f-droid.org" />
                <data android:pathPrefix="/repository/browse" />
            </intent-filter>

            <intent-filter>
                <action android:name="android.intent.action.VIEW" />

                <category android:name="android.intent.category.DEFAULT" />
                <category android:name="android.intent.category.BROWSABLE" />

                <data android:scheme="market" android:host="details" />
            </intent-filter>

            <intent-filter>
                <action android:name="android.intent.action.VIEW" />

                <category android:name="android.intent.category.DEFAULT" />
                <category android:name="android.intent.category.BROWSABLE" />

                <data android:scheme="http" />
                <data android:scheme="https" />
                <data android:host="play.google.com" /> <!-- they don't do www. -->
                <data android:path="/store/apps/details" />
            </intent-filter>

            <intent-filter>
                <action android:name="android.intent.action.VIEW" />

                <category android:name="android.intent.category.DEFAULT" />
                <category android:name="android.intent.category.BROWSABLE" />

                <data android:scheme="amzn" android:host="apps" android:path="/android" />
            </intent-filter>

            <intent-filter>
                <action android:name="android.intent.action.VIEW" />

                <category android:name="android.intent.category.DEFAULT" />
                <category android:name="android.intent.category.BROWSABLE" />

                <data android:scheme="http" />
                <data android:scheme="https" />
                <data android:host="amazon.com" />
                <data android:host="www.amazon.com" />
                <data android:path="/gp/mas/dl/android" />
            </intent-filter>

            <!-- Search URLs -->

            <intent-filter>
                <action android:name="android.intent.action.VIEW" />

                <category android:name="android.intent.category.DEFAULT" />
                <category android:name="android.intent.category.BROWSABLE" />

                <data android:scheme="fdroid.search" />
            </intent-filter>

            <intent-filter>
                <action android:name="android.intent.action.VIEW" />

                <category android:name="android.intent.category.DEFAULT" />
                <category android:name="android.intent.category.BROWSABLE" />

                <data android:scheme="market" android:host="search" />
            </intent-filter>

            <intent-filter>
                <action android:name="android.intent.action.VIEW" />

                <category android:name="android.intent.category.DEFAULT" />
                <category android:name="android.intent.category.BROWSABLE" />

                <data android:scheme="http" />
                <data android:scheme="https" />
                <data android:host="play.google.com" /> <!-- they don't do www. -->
                <data android:path="/store/search" />
            </intent-filter>

            <!-- Handle NFC tags detected from outside our application -->
            <intent-filter>
                <action android:name="android.nfc.action.NDEF_DISCOVERED" />

                <category android:name="android.intent.category.DEFAULT" />

                <!--
                URIs that come in via NFC have scheme/host normalized to all lower case
                https://developer.android.com/reference/android/nfc/NfcAdapter.html#ACTION_NDEF_DISCOVERED
                -->
                <data android:scheme="fdroidrepo" />
                <data android:scheme="fdroidrepos" />
            </intent-filter>

            <!-- Repo URLs -->

            <!--
            This intent serves two purposes: Swapping apps between devices and adding a
            repo from a website (e.g. https://guardianproject.info/fdroid/repo).
            We intercept both of these situations in the FDroid activity, and then redirect
            to the appropriate handler (swap handling, manage repos respectively) from there.

            The reason for this is that the only differentiating factor is the presence
            of a "swap=1" in the query string, and intent-filter is unable to deal with
            query parameters. An alternative would be to do something like fdroidswap:// as
            a scheme, but then we. Need to copy/paste all of this intent-filter stuff and
            keep it up to date when it changes or a bug is found.
            -->
            <intent-filter>
                <action android:name="android.intent.action.VIEW" />

                <category android:name="android.intent.category.BROWSABLE" />
                <category android:name="android.intent.category.DEFAULT" />

                <!--
                Android's scheme matcher is case-sensitive, so include
                ALL CAPS versions to support ALL CAPS URLs in QR Codes.
                QR Codes have a special ALL CAPS mode that uses a reduced
                character set, making for more compact QR Codes.
                -->
                <data android:scheme="http" />
                <data android:scheme="HTTP" />
                <data android:scheme="https" />
                <data android:scheme="HTTPS" />
                <data android:scheme="fdroidrepo" />
                <data android:scheme="FDROIDREPO" />
                <data android:scheme="fdroidrepos" />
                <data android:scheme="FDROIDREPOS" />

                <data android:host="*" />

                <!--
                The pattern matcher here is poorly implemented, in particular the * is
                non-greedy, so you have to do stupid tricks to match patterns that have
                repeat characters in them. http://stackoverflow.com/a/8599921/306864
                -->
                <data android:path="/fdroid/repo" />
                <data android:pathPattern="/fdroid/repo/*" />
                <data android:pathPattern="/.*/fdroid/repo" />
                <data android:pathPattern="/.*/fdroid/repo/*" />
                <data android:pathPattern="/.*/.*/fdroid/repo" />
                <data android:pathPattern="/.*/.*/fdroid/repo/*" />
                <data android:pathPattern="/.*/.*/.*/fdroid/repo" />
                <data android:pathPattern="/.*/.*/.*/fdroid/repo/*" />
                <data android:path="/fdroid/archive" />
                <data android:pathPattern="/fdroid/archive/*" />
                <data android:pathPattern="/.*/fdroid/archive" />
                <data android:pathPattern="/.*/fdroid/archive/*" />
                <data android:pathPattern="/.*/.*/fdroid/archive" />
                <data android:pathPattern="/.*/.*/fdroid/archive/*" />
                <data android:pathPattern="/.*/.*/.*/fdroid/archive" />
                <data android:pathPattern="/.*/.*/.*/fdroid/archive/*" />
                <!--
                Some QR Code scanners don't respect custom schemes like fdroidrepo://,
                so this is a workaround, since the local repo URL is all uppercase in
                the QR Code for sending the local repo to another device.
                -->
                <data android:path="/FDROID/REPO" />
                <data android:pathPattern="/.*/FDROID/REPO" />
                <data android:pathPattern="/.*/.*/FDROID/REPO" />
                <data android:pathPattern="/.*/.*/.*/FDROID/REPO" />
            </intent-filter>

            <meta-data
                android:name="android.app.default_searchable"
                android:value=".SearchResults" />
        </activity>
        <activity
<<<<<<< HEAD
=======
            android:name=".views.swap.ConnectSwapActivity"
            android:theme="@style/SwapTheme.Wizard.ReceiveSwap"
            android:label=""
            android:noHistory="true"
            android:parentActivityName=".FDroid"
            android:screenOrientation="portrait"
            android:configChanges="orientation|keyboardHidden">
            <meta-data
                android:name="android.support.PARENT_ACTIVITY"
                android:value=".FDroid" />
        </activity>
        <activity
            android:name=".installer.InstallConfirmActivity"
            android:label="@string/menu_install"
            android:parentActivityName=".FDroid">
            <meta-data
                android:name="android.support.PARENT_ACTIVITY"
                android:value=".FDroid" />
        </activity>
        <activity
>>>>>>> a653e639
            android:name=".views.ManageReposActivity"
            android:label="@string/app_name"
            android:launchMode="singleTask"
            android:parentActivityName=".FDroid" >
            <meta-data
                android:name="android.support.PARENT_ACTIVITY"
                android:value=".FDroid" />
            <intent-filter>
                <action android:name="android.intent.action.VIEW" />

                <category android:name="android.intent.category.DEFAULT" />

                <data android:mimeType="application/vnd.org.fdroid.fdroid.repo" />
            </intent-filter>
        </activity>
        <activity
            android:name=".NfcNotEnabledActivity"
            android:noHistory="true" />
        <!--<activity android:name=".views.QrWizardDownloadActivity" />
        <activity android:name=".views.QrWizardWifiNetworkActivity" />
        <activity
            android:name=".views.LocalRepoActivity"
            android:configChanges="orientation|keyboardHidden|screenSize"
            android:label="@string/local_repo"
            android:launchMode="singleTop"
            android:parentActivityName=".FDroid"
            android:screenOrientation="portrait" >
            <meta-data
                android:name="android.support.PARENT_ACTIVITY"
                android:value=".FDroid" />
        </activity>
        <activity
            android:name=".views.SelectLocalAppsActivity"
            android:label="@string/setup_repo"
            android:parentActivityName=".views.LocalRepoActivity" >
            <meta-data
                android:name="android.support.PARENT_ACTIVITY"
                android:value=".views.LocalRepoActivity" />
        </activity>-->
        <activity
            android:name=".views.RepoDetailsActivity"
            android:label="@string/menu_manage"
            android:parentActivityName=".views.ManageReposActivity"
            android:windowSoftInputMode="stateHidden">
            <meta-data
                android:name="android.support.PARENT_ACTIVITY"
                android:value=".views.ManageReposActivity" />
        </activity>

        <activity
            android:name=".AppDetails"
            android:label="@string/app_details"
            android:exported="true"
            android:parentActivityName=".FDroid" >
            <meta-data
                android:name="android.support.PARENT_ACTIVITY"
                android:value=".FDroid" />

        </activity>
        <activity
            android:name=".views.swap.SwapWorkflowActivity$SwapAppDetails"
            android:label="@string/app_details"
            android:parentActivityName=".views.swap.SwapWorkflowActivity" >
            <meta-data
                android:name="android.support.PARENT_ACTIVITY"
                android:value=".views.swap.SwapWorkflowActivity" />
        </activity>
        <activity
            android:label="@string/menu_preferences"
            android:name=".PreferencesActivity"
            android:parentActivityName=".FDroid" >
            <meta-data
                android:name="android.support.PARENT_ACTIVITY"
                android:value=".FDroid" />
        </activity>
        <activity
            android:label="@string/menu_swap"
            android:name=".views.swap.SwapWorkflowActivity"
            android:parentActivityName=".FDroid"
            android:theme="@style/SwapTheme.Wizard"
            android:screenOrientation="portrait"
            android:configChanges="orientation|keyboardHidden">
            <meta-data
                android:name="android.support.PARENT_ACTIVITY"
                android:value=".FDroid" />
        </activity>
        <activity
<<<<<<< HEAD
=======
            android:label="@string/swap"
            android:name=".views.swap.SwapAppListActivity"
            android:parentActivityName=".FDroid"
            android:theme="@style/SwapTheme.AppList"
            android:screenOrientation="portrait"
            android:configChanges="orientation|keyboardHidden">
            <meta-data
                android:name="android.support.PARENT_ACTIVITY"
                android:value=".FDroid" />
        </activity>
        <!-- Note: Theme.NoDisplay, this activity shows dialogs only -->
        <activity
            android:name=".installer.InstallIntoSystemDialogActivity"
            android:theme="@android:style/Theme.NoDisplay" />
        <receiver
            android:name=".installer.InstallIntoSystemBootReceiver" >
            <intent-filter>
                <action android:name="android.intent.action.BOOT_COMPLETED" />
            </intent-filter>
        </receiver>
        <activity
>>>>>>> a653e639
            android:name=".SearchResults"
            android:label="@string/search_results"
            android:exported="true"
            android:launchMode="singleTop"
            android:parentActivityName=".FDroid" >
            <meta-data
                android:name="android.support.PARENT_ACTIVITY"
                android:value=".FDroid" />

            <intent-filter>
                <action android:name="android.intent.action.SEARCH" />
            </intent-filter>

            <meta-data
                android:name="android.app.searchable"
                android:resource="@xml/searchable" />
        </activity>

        <receiver android:name=".receiver.StartupReceiver" >
            <intent-filter>
                <action android:name="android.intent.action.BOOT_COMPLETED" />

                <category android:name="android.intent.category.HOME" />
            </intent-filter>
        </receiver>
        <receiver android:name=".receiver.PackageAddedReceiver" >
            <intent-filter>
                <action android:name="android.intent.action.PACKAGE_ADDED" />

                <data android:scheme="package" />
            </intent-filter>
        </receiver>
        <receiver android:name=".receiver.PackageUpgradedReceiver" >
            <intent-filter>
                <action android:name="android.intent.action.PACKAGE_REPLACED" />

                <data android:scheme="package" />
            </intent-filter>
        </receiver>
        <receiver android:name=".receiver.PackageRemovedReceiver" >
            <intent-filter>
                <action android:name="android.intent.action.PACKAGE_REMOVED" />

                <data android:scheme="package" />
            </intent-filter>
        </receiver>
        <receiver android:name=".receiver.WifiStateChangeReceiver" >
            <intent-filter>
                <action android:name="android.net.wifi.STATE_CHANGE" />
            </intent-filter>
        </receiver>

        <service android:name=".UpdateService" />
        <service android:name=".net.WifiStateChangeService" />
        <service android:name=".localrepo.SwapService" />
    </application>

</manifest><|MERGE_RESOLUTION|>--- conflicted
+++ resolved
@@ -296,20 +296,6 @@
                 android:value=".SearchResults" />
         </activity>
         <activity
-<<<<<<< HEAD
-=======
-            android:name=".views.swap.ConnectSwapActivity"
-            android:theme="@style/SwapTheme.Wizard.ReceiveSwap"
-            android:label=""
-            android:noHistory="true"
-            android:parentActivityName=".FDroid"
-            android:screenOrientation="portrait"
-            android:configChanges="orientation|keyboardHidden">
-            <meta-data
-                android:name="android.support.PARENT_ACTIVITY"
-                android:value=".FDroid" />
-        </activity>
-        <activity
             android:name=".installer.InstallConfirmActivity"
             android:label="@string/menu_install"
             android:parentActivityName=".FDroid">
@@ -318,7 +304,6 @@
                 android:value=".FDroid" />
         </activity>
         <activity
->>>>>>> a653e639
             android:name=".views.ManageReposActivity"
             android:label="@string/app_name"
             android:launchMode="singleTask"
@@ -405,19 +390,6 @@
                 android:name="android.support.PARENT_ACTIVITY"
                 android:value=".FDroid" />
         </activity>
-        <activity
-<<<<<<< HEAD
-=======
-            android:label="@string/swap"
-            android:name=".views.swap.SwapAppListActivity"
-            android:parentActivityName=".FDroid"
-            android:theme="@style/SwapTheme.AppList"
-            android:screenOrientation="portrait"
-            android:configChanges="orientation|keyboardHidden">
-            <meta-data
-                android:name="android.support.PARENT_ACTIVITY"
-                android:value=".FDroid" />
-        </activity>
         <!-- Note: Theme.NoDisplay, this activity shows dialogs only -->
         <activity
             android:name=".installer.InstallIntoSystemDialogActivity"
@@ -429,7 +401,6 @@
             </intent-filter>
         </receiver>
         <activity
->>>>>>> a653e639
             android:name=".SearchResults"
             android:label="@string/search_results"
             android:exported="true"
