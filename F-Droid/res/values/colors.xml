--- conflicted
+++ resolved
@@ -4,18 +4,11 @@
     <color name="unsigned">#ffCC0000</color>
     <color name="unverified">#ff999999</color>
 
-<<<<<<< HEAD
-    <color name="fdroid_blue">#FF6097C5</color>
-    <color name="fdroid_blue_dark">#ff4b7195</color>
-    <color name="fdroid_green">#FFAAD024</color>
-
-    <color name="swap_incompatible">#ff7900</color>
-=======
     <color name="fdroid_blue">#ff1976d2</color>
     <color name="fdroid_blue_dark">#ff0d47a1</color>
     <color name="fdroid_green">#ff8ab000</color>
 
->>>>>>> a653e639
+    <color name="swap_incompatible">#ff7900</color>
     <color name="swap_light_blue">#27aae1</color>
     <color name="swap_light_blue_pressed">#ff98cce1</color>
     <color name="swap_blue">#1c6bbc</color>
