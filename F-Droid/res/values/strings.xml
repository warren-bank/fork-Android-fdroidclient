<?xml version="1.0" encoding="utf-8"?>
<resources>
	<string name="searchres_napps">Found %1$d applications matching \'%2$s\':</string>
	<string name="searchres_oneapp">Found one application matching \'%s\':</string>
	<string name="searchres_noapps">No applications were found matching \'%s\'</string>
	<string name="SignatureMismatch">The new version is signed with a different key to the old one. To install the new version, the old one must be uninstalled first. Please do this and try again. (Note that uninstalling will erase any internal data stored by the application)</string>
	<string name="installIncompatible">It seems like this package is not compatible with your device. Do you want to try and install it anyway?</string>
	<string name="installDowngrade">You are trying to downgrade this application. Doing so might get it to malfunction and even lose your data. Do you want to try and downgrade it anyway?</string>
	<string name="version">Version</string>
	<string name="edit">Edit</string>
	<string name="delete">Delete</string>
	<string name="enable_nfc_send">Enable NFC Send…</string>
	<string name="cache_downloaded">App cache</string>
	<string name="cache_downloaded_on">Keep downloaded .apk files on device</string>
	<string name="updates">Updates</string>
	<string name="other">Other</string>
	<string name="last_update_check">Last repo scan: %s</string>
	<string name="never">never</string>

	<string name="update_interval">Automatic update interval</string>
	<string name="update_interval_zero">No automatic app list updates</string>
	<string name="automatic_scan_wifi">Only on wifi</string>
	<string name="automatic_scan_wifi_on">Update app lists automatically only on wifi</string>
	<string name="notify">Notify</string>
	<string name="notify_on">Notify when updates are available</string>
	<string name="update_history">Update history</string>
	<string name="update_history_summ">Days to consider apps new or recent: %s</string>
	<string name="system_installer">Enable privileged F-Droid</string>
	<string name="system_installer_on">Use privileged permissions to install, update, and remove packages</string>
	<string name="uninstall_system">Uninstall privileged F-Droid</string>
	<string name="uninstall_system_summary">Uninstall F-Droid when installed as a privileged app</string>
	<string name="local_repo_name">Name of your Local Repo</string>
	<string name="local_repo_name_summary">The advertised title of your local repo: %s</string>
	<string name="local_repo_https">Use Private Connection</string>
	<string name="local_repo_https_on">Use encrypted HTTPS:// connection for local repo</string>

	<string name="search_results">Search Results</string>
	<string name="app_details">App Details</string>
	<string name="no_such_app">No such app found</string>

	<string name="about_title">About F-Droid</string>
	<string name="about_desc">Originally based on Aptoide.\nReleased under the
		GNU GPLv3 license.</string>
	<string name="about_site">Website: </string>
	<string name="about_mail">Email: </string>
	<string name="about_version">Version: </string>
	<string name="about_website">Website</string>

	<string name="no_repo">You don\'t have any repositories configured!\n\nA
		repository is a source of applications. To add one, press the MENU
		button now and enter the URL.\n\nA repository address looks something
		like
		this: https://f-droid.org/repo</string>

	<string name="incompatible">Incompatible</string>
	<string name="inst">Installed</string>
	<string name="not_inst">Not Installed</string>
	<string name="inst_known_source">Installed (from %s)</string>
	<string name="inst_unknown_source">Installed (from unknown source)</string>

	<string name="added_on">Added on %s</string>

	<string name="ok">OK</string>

	<string name="yes">Yes</string>
	<string name="no">No</string>
	<string name="repo_add_title">Add new repository</string>
	<string name="repo_add_add">Add</string>
	<string name="links">Links</string>
	<string name="content_description_view_more">View more</string>

	<string name="back">Back</string>
	<string name="cancel">Cancel</string>
	<string name="enable">Enable</string>
	<string name="add_key">Add Key</string>
	<string name="overwrite">Overwrite</string>

	<string name="repo_update_title">Update repositories</string>
	<string name="tab_noninstalled">Available</string>
	<string name="tab_updates">Updates</string>
	<string name="one_update_available">1 update is available.</string>
	<string name="many_updates_available">%d updates are available.</string>
	<string name="fdroid_updates_available">F-Droid Updates Available</string>
	<string name="update_notification_more">+%1$d more…</string>
	<string name="process_wait_title">Please Wait</string>
	<string name="process_update_msg">Updating application list…</string>
	<string name="download_server">Getting application from</string>
	<string name="nfc_is_not_enabled">NFC is not enabled!</string>
	<string name="go_to_nfc_settings">Go to NFC Settings…</string>
	<string name="bluetooth_activity_not_found">No Bluetooth send method found, choose one!</string>
	<string name="choose_bt_send">Choose Bluetooth send method</string>
	<string name="send_via_bluetooth">Send via Bluetooth</string>

	<string name="repo_add_url">Repository address</string>
	<string name="repo_add_fingerprint">Fingerprint (optional)</string>
	<string name="repo_exists">This repo already exists</string>
	<string name="repo_exists_add_fingerprint">This repo is already setup, this will add new key information.</string>
	<string name="repo_exists_enable">This repo is already setup, confirm that you want to re-enable it.</string>
	<string name="repo_exists_and_enabled">The incoming repo is already setup and enabled.</string>
	<string name="repo_delete_to_overwrite">You must first delete this repo before you can add one with a different key.</string>
	<string name="bad_fingerprint">BAD FINGERPRINT</string>
	<string name="invalid_url">This is not a valid URL.</string>
	<string name="malformed_repo_uri">Ignoring malformed repo URI: %s</string>

	<string name="repo_alrt">The list of used repositories has
		changed.\nDo you
		want to update them?</string>

	<string name="menu_update_repo">Update Repos</string>
	<string name="menu_manage">Repositories</string>
	<string name="menu_send_apk_bt">Bluetooth FDroid.apk…</string>
	<string name="menu_preferences">Preferences</string>
	<string name="menu_about">About</string>
	<string name="menu_search">Search</string>
	<string name="menu_add_repo">New Repository</string>
	<string name="menu_rem_repo">Remove Repository</string>

	<string name="menu_launch">Run</string>
	<string name="menu_share">Share</string>
	<string name="menu_install">Install</string>
	<string name="menu_uninstall">Uninstall</string>
	<string name="menu_ignore_all">Ignore All Updates</string>
	<string name="menu_ignore_this">Ignore This Update</string>
	<string name="menu_website">Website</string>
	<string name="menu_issues">Issues</string>
	<string name="menu_changelog">Changelog</string>
	<string name="menu_source">Source Code</string>
	<string name="menu_upgrade">Upgrade</string>
	<string name="menu_donate">Donate</string>

	<string name="details_installed">Version %s installed</string>
	<string name="details_notinstalled">Not installed</string>
	<string name="corrupt_download">Downloaded file is corrupt</string>
	<string name="download_cancelled">Download cancelled</string>

	<string name="antiadslist">This app contains advertising</string>
	<string name="antitracklist">This app tracks and reports your activity</string>
	<string name="antinonfreeadlist">This app promotes non-free add-ons</string>
	<string name="antinonfreenetlist">This app promotes non-free network services</string>
	<string name="antinonfreedeplist">This app depends on other non-free apps</string>
	<string name="antiupstreamnonfreelist">The upstream source code is not entirely Free</string>

	<string name="display">Display</string>

	<string name="expert">Expert</string>
	<string name="expert_on">Show extra info and enable extra settings</string>

	<string name="search_hint">Search applications</string>

	<string name="appcompatibility">Application compatibility</string>
	<string name="show_incompat_versions">Incompatible versions</string>
	<string name="show_incompat_versions_on">Show app versions incompatible with the device</string>
	<string name="rooted">Root</string>
	<string name="rooted_on">Do not grey out apps requiring root privileges</string>
	<string name="ignoreTouch">Ignore Touchscreen</string>
	<string name="ignoreTouch_on">Always include apps that require touchscreen</string>

	<string name="category_all">All</string>
	<string name="category_whatsnew">What\'s New</string>
	<string name="category_recentlyupdated">Recently Updated</string>

	<string name="local_repo">Local Repo</string>
<<<<<<< HEAD
=======
	<string name="local_repos_title">Local F-Droid Repos</string>
	<string name="local_repos_scanning">Discovering local F-Droid repos…</string>
>>>>>>> f9181b85
	<string name="local_repo_running">F-Droid is ready to swap</string>
	<string name="waiting_for_ipaddress">waiting for IP address…</string>
	<string name="setup_repo">Setup Local Repo</string>
	<string name="touch_to_configure_local_repo">Touch to view details and allow others to swap your apps.</string>
	<string name="touch_to_turn_on_local_repo">Touch to turn on your local repo.</string>
	<string name="touch_to_turn_off_local_repo">Touch to turn off your local repo.</string>
	<string name="updating">Updating…</string>
	<string name="update_repo">Update Repo</string>
	<string name="deleting_repo">Deleting current repo…</string>
	<string name="adding_apks_format">Adding %s to repo…</string>
	<string name="writing_index_jar">Writing signed index file (index.jar)…</string>
	<string name="failed_to_create_index">Failed to create the repo index!</string>
<<<<<<< HEAD
	<string name="linking_apks">Linking APKs into the repo&#8230;</string>
	<string name="copying_icons">Copying app icons into the repo&#8230;</string>
=======
	<string name="linking_apks">Linking APKs into the repo…</string>
	<string name="copying_icons">Copying app icons into the repo…</string>
	<string name="updated_local_repo">Finished updating local repo</string>
>>>>>>> f9181b85
	<string name="no_applications_found">No applications found</string>
	<string name="icon">icon</string>
	<string name="fingerprint">Fingerprint:</string>
	<string name="wifi_network">WiFi Network:</string>
	<string name="sharing_uri">Sharing URL:</string>
	<string name="enable_wifi">Enable WiFi</string>
	<string name="enabling_wifi">Enabling WiFi…</string>
	<string name="same_wifi_instructions">To connect to other people\'s devices, make sure both devices are on the same WiFi network.  Then either type the URL above into F-Droid, or scan this QR Code:</string>
	<string name="qr_code">QR Code</string>
	<string name="next">Next</string>
	<string name="skip">Skip</string>
	<string name="qr_content_description">QR Code of repo URL</string>
	<string name="qr_wizard_wifi_network_instructions">Scan this QR Code to connect to the same WiFi network as this device.</string>
	<string name="qr_wizard_download_instructions">Scan this QR Code to connect to the website for getting started.</string>
	<string name="send_fdroid_via_wifi">Send F-Droid via WiFi…</string>

	<string name="proxy">Proxy</string>
	<string name="enable_proxy_title">Enable HTTP Proxy</string>
	<string name="enable_proxy_summary">Configure HTTP Proxy for all network requests</string>
	<string name="proxy_host">Proxy Host</string>
	<string name="proxy_host_summary">Configure your proxy\'s hostname (e.g. 127.0.0.1)</string>
	<string name="proxy_port">Proxy Port</string>
	<string name="proxy_port_summary">Configure your proxy\'s port number (e.g. 8118)</string>

	<!--
	status_download takes four parameters:
	  - Repository (url)
	  - Downloaded size (human readable)
	  - Total size (human readable)
	  - Percentage complete (int between 0-100)
	-->
	<string name="status_download">Downloading\n%2$s / %3$s (%4$d%%) from\n%1$s</string>
	<string name="update_notification_title">Updating repositories</string>
	<string name="status_processing_xml_percent">Processing %2$s / %3$s (%4$d%%) from %1$s</string>
	<string name="status_connecting_to_repo">Connecting to\n%1$s</string>
	<string name="status_checking_compatibility">Checking apps compatibility with your device…</string>
    <string name="status_inserting">Saving application details (%1$d%%)</string>
	<string name="repos_unchanged">All repositories are up to date</string>
        <string name="all_other_repos_fine">All other repos didn\'t create errors.</string>
        <string name="global_error_updating_repos">Error during update:</string>
	<string name="no_permissions">No permissions are used.</string>
	<string name="permissions_for_long">Permissions for version %s</string>
	<string name="no_handler_app">You don\'t have any available app that can handle %s</string>
	<string name="compactlayout">Compact Layout</string>
	<string name="compactlayout_on">Show icons at a smaller size</string>
    <string name="theme">Theme</string>
    <string name="unsigned">Unsigned</string>
    <string name="unverified">Unverified</string>
    <string name="repo_url">URL</string>
    <string name="repo_num_apps">Number of apps</string>
    <string name="repo_fingerprint">Fingerprint of Repo Signing Key (SHA-256)</string>
    <string name="repo_description">Description</string>
    <string name="repo_last_update">Last update</string>
    <string name="repo_update">Update</string>
    <string name="repo_name">Name</string>
    <string name="unsigned_description">This means that the list of
        applications could not be verified. You should be careful
        with applications downloaded from unsigned indexes.</string>
    <string name="repo_not_yet_updated">This repository has not been used yet.
        In order to view the apps it provides, you will need to update
        it.\n\nOnce updated, the description and other details will
        become available here.
    </string>
    <string name="repo_delete_details">Do you want to delete the \"{0}\"
        repository, which has {1} apps in it? Any installed apps will NOT be
        removed, but you will not be able to update them through F-Droid any
        more.
    </string>
    <string name="unknown">Unknown</string>
    <string name="repo_confirm_delete_title">Delete Repository?</string>
    <string name="repo_confirm_delete_body">Deleting a repository means
        apps from it will no longer be available from F-Droid.\n\nNote: All
        previously installed apps will remain on your device.
    </string>
    <string name="repo_disabled_notification">Disabled "%1$s".\n\nYou will
        need to re-enable this repository to install apps from it.
    </string>
    <string name="repo_added">Saved F-Droid repository %1$s</string>
    <string name="repo_searching_address">Looking for F-Droid repository at\n%1$s</string>
    <string name="minsdk_or_later">%s or later</string>
    <string name="up_to_maxsdk">up to %s</string>
    <string name="minsdk_up_to_maxsdk">%1$s up to %2$s</string>
    <string name="not_on_same_wifi">Your device is not on the same WiFi as the local repo you just added! Try joining this network: %s</string>
    <string name="requires_features">Requires: %1$s</string>
    <string name="pref_language">Language</string>
    <string name="pref_language_default">System Default</string>

    <string name="app_icon">App icon</string>
    <string name="repo_icon">Repo icon</string>
    <string name="wifi">WiFi</string>
    <string name="wifi_ap">Hotspot</string>

    <string name="Children">Children</string>
    <string name="Development">Development</string>
    <string name="Games">Games</string>
    <string name="Internet">Internet</string>
    <string name="Mathematics">Mathematics</string>
    <string name="Multimedia">Multimedia</string>
    <string name="Navigation">Navigation</string>
    <string name="News">News</string>
    <string name="Office">Office</string>
    <string name="Phone_SMS">Phone &amp; SMS</string>
    <string name="Reading">Reading</string>
    <string name="Science_Education">Science &amp; Education</string>
    <string name="Security">Security</string>
    <string name="System">System</string>
    <string name="Wallpaper">Wallpaper</string>

    <string name="empty_installed_app_list">No apps installed.\n\nThere are apps on your device, but they are not available from F-Droid. This could be because you need to update your repositories, or the repositories genuinely don\'t have your apps available.</string>
    <string name="empty_swap_app_list">No apps available to swap.\n\nEither the device you are swapping with didn\'t offer any apps to swap, or an error occurred while communicating with it.</string>
    <string name="empty_available_app_list">No apps in this category.\n\nTry selecting a different category or updating your repositories to get a fresh list of apps.</string>
    <string name="empty_can_update_app_list">All apps up to date.\n\nCongratulations! All of your apps are up to date (or your repositories are out of date).</string>

    <string name="requesting_root_access_body">Requesting root access…</string>
    <string name="root_access_denied_title">Root access denied</string>
    <string name="root_access_denied_body">Either your Android device is not rooted or you have denied root access for F-Droid.</string>
    <string name="update_all">Update all</string>
    <string name="install_error_title">Install error</string>
    <string name="install_error_unknown">Failed to install due to an unknown error</string>
    <string name="uninstall_error_title">Uninstall error</string>
    <string name="uninstall_error_unknown">Failed to uninstall due to an unknown error</string>
    <string name="system_permission_denied_title">System permissions denied</string>
    <string name="system_permission_denied_body">This option is only available when F-Droid is installed as a privileged app.</string>
    <string name="system_permission_install_via_root">Install as a privileged app</string>
    <string name="system_install_first_time_notification">Install privileged F-Droid?</string>
    <string name="system_install_first_time_notification_message_short">Touch for more information.</string>
    <string name="system_install_first_time_notification_message">Touch to install F-Droid as a privileged app, tightly coupled with the Android operating system. This allows F-Droid to install, upgrade and uninstall apps on its own.\nYou can also do this later from F-Droid\'s preferences.</string>
    <string name="system_install_post_success">Successful installation as a privileged app</string>
    <string name="system_install_post_fail">Installation as a privileged app failed</string>
    <string name="system_install_post_success_message">F-Droid has been successfully installed as a privileged app. This allows F-Droid to install, upgrade and uninstall apps on its own.</string>
    <string name="system_install_post_fail_message">The installation of F-Droid as a privileged app failed. The installation method is not supported by all Android distributions, please consult the F-Droid bug tracker for more information.</string>
    <string name="system_install_installing">installing…</string>
    <string name="system_install_uninstalling">uninstalling…</string>
    <string name="system_install_question">Do you want to install F-Droid as a privileged app?\nThis takes up to 10 seconds where &lt;b>no user interface&lt;/b> is shown.</string>
    <string name="system_install_question_lollipop">Do you want to install F-Droid as a privileged app?\nThis takes up to 10 seconds where &lt;b>no user interface&lt;/b> is shown and the device will be &lt;b>rebooted&lt;/b> afterwards.</string>
    <string name="system_install_first_time_message">Looks like you have root access on your device. You can now install F-Droid as a privileged app, tightly coupled with the Android operating system. This allows F-Droid to install, upgrade and uninstall apps on its own.</string>
    <string name="system_uninstall">Do you want to uninstall F-Droid?</string>
    <string name="system_uninstall_message">This will uninstall F-Droid completely.</string>
    <string name="system_uninstall_button">Uninstall</string>

    <string name="app_description">F-Droid is an installable catalogue of FOSS (Free and Open Source Software) applications for the Android platform. The client makes it easy to browse, install, and keep track of updates on your device.</string>
<<<<<<< HEAD
    <string name="swap_nfc_title">Touch to swap</string>
    <string name="swap_nfc_description">If your friend has <b>F-Droid and NFC turned on</b> touch your phones together.</string>
    <string name="swap_join_same_wifi">Join the same WiFi</string>
    <string name="swap_join_same_wifi_desc">To swap using WiFi, ensure you are on the same network. If you don\'t have access to the same network, one of you can create a WiFi Hotspot.</string>
=======
    <string name="swap_nfc_description">If your friend has F-Droid and NFC turned on touch your phones together.</string>
    <string name="swap_join_same_wifi">Join the same Wifi as your friend</string>
>>>>>>> f9181b85
    <string name="swap_join_this_hotspot">Help your friend join your hotspot</string>
    <string name="swap_use_bluetooth">Use Bluetooth instead</string>
    <string name="swap_wifi_help">Learn more about Wifi</string>
    <string name="menu_swap">Swap apps</string>
    <string name="swap">Swap apps</string>
    <string name="swap_success">Swap success!</string>
    <string name="swap_no_wifi_network">No network yet</string>
    <string name="swap_active_hotspot">%1$s (your hotspot)</string>
    <string name="swap_view_available_networks">Tap to open available networks</string>
    <string name="swap_switch_to_wifi">Tap to switch to a WiFi network</string>
    <string name="swap_wifi_qr_not_working">It\'s not working</string>
    <string name="open_qr_code_scanner">Open QR Scanner</string>
    <string name="swap_welcome">Welcome to F-Droid!</string>
    <string name="swap_confirm_connect">Do you want to get apps from %1$s now?</string>
    <string name="swap_reciprocate_failed">An error occurred while attempting to swap with another device. We will still try to get apps from them, but they may not be able to get apps from us.</string>
    <string name="swap_tap_to_select_apps">Tap to select the apps you want to swap.</string>
    <string name="swap_dont_show_again">Don\'t show this again</string>
    <string name="swap_scan_or_type_url">One person needs to scan the code, or type the URL of the other in a browser.</string>
    <string name="swap_choose_apps">Choose Apps</string>
    <string name="swap_scan_qr">Scan QR Code</string>
    <string name="swap_people_nearby">People Nearby</string>
    <string name="swap_scanning_for_peers">Searching for nearby people…</string>
    <string name="swap_nearby">Nearby Swap</string>
    <string name="swap_intro">Connect and trade apps with people near you.</string>
    <string name="swap_visible_bluetooth">Visible via Bluetooth</string>
    <string name="swap_setting_up_bluetooth">Setting up Bluetooth…</string>
    <string name="swap_not_visible_bluetooth">Not visible via Bluetooth</string>
    <string name="swap_visible_wifi">Visible via WiFi</string>
    <string name="swap_setting_up_wifi">Setting up WiFi…</string>
    <string name="swap_not_visible_wifi">Not visible via WiFi</string>
    <string name="swap_wifi_device_name">Device Name</string>
    <string name="swap_cant_find_peers">Can\'t find who you\'re looking for?</string>
    <string name="swap_send_fdroid">SEND F-DROID</string>
    <string name="swap_scan_qr_code">SCAN QR CODE</string>
    <string name="swap_no_peers_nearby">Could not find people nearby to swap with.</string>
    <string name="swap_connecting">Connecting</string>
    <string name="swap_confirm">Confirm swap</string>
    <string name="swap_qr_isnt_for_swap">The QR code you scanned doesn\'t look like a swap code.</string>
    <string name="bluetooth_unavailable">Bluetooth unavailable</string>
    <string name="swap_cant_send_no_bluetooth">Cannot send F-Droid, because Bluetooth is unavailable on this device.</string>
    <string name="loading">Loading…</string>
    <string name="swap_attempt_install">TRY TO INSTALL</string>
    <string name="swap_connection_misc_error">An error occurred while connecting to device, we can\'t seem to swap with it :(</string>
    <string name="swap_not_enabled">Swapping not enabled</string>
    <string name="swap_not_enabled_description">Before swapping, your device must be made visible.</string>

    <string name="install_confirm">Do you want to install this application?
            It will get access to:</string>
    <string name="install_confirm_no_perms">Do you want to install this application?
            It does not require any special access.</string>
    <string name="install_confirm_update">Do you want to install an update
            to this existing application?  Your existing data will not
            be lost.  The updated application will get access to:</string>
    <string name="install_confirm_update_system">Do you want to install an update
            to this built-in application?  Your existing data will not
            be lost.  The updated application will get access to:</string>
    <string name="install_confirm_update_no_perms">Do you want to install an update
            to this existing application?  Your existing data will not
            be lost.  It does not require any special access.</string>
    <string name="install_confirm_update_system_no_perms">Do you want to install an update
            to this built-in application?  Your existing data will not
            be lost.  It does not require any special access.</string>
    <string name="newPerms">New</string>
    <string name="allPerms">All</string>
    <string name="privacyPerms">Privacy</string>
    <string name="devicePerms">Device Access</string>
    <string name="perm_costs_money">this may cost you money</string>
    <string name="uninstall_update_confirm">Do you want to replace this app with the factory version?</string>
    <string name="uninstall_confirm">Do you want to uninstall this app?</string>

    <string name="perms_new_perm_prefix">NEW: </string>
    <string name="perms_description_app">Provided by %1$s.</string>
    <string name="downloading">Downloading…</string>

	<string-array name="file_size_units">
        <item>B</item>
        <item>KiB</item>
        <item>MiB</item>
        <item>GiB</item>
        <item>TiB</item>
    </string-array>
</resources><|MERGE_RESOLUTION|>--- conflicted
+++ resolved
@@ -160,11 +160,6 @@
 	<string name="category_recentlyupdated">Recently Updated</string>
 
 	<string name="local_repo">Local Repo</string>
-<<<<<<< HEAD
-=======
-	<string name="local_repos_title">Local F-Droid Repos</string>
-	<string name="local_repos_scanning">Discovering local F-Droid repos…</string>
->>>>>>> f9181b85
 	<string name="local_repo_running">F-Droid is ready to swap</string>
 	<string name="waiting_for_ipaddress">waiting for IP address…</string>
 	<string name="setup_repo">Setup Local Repo</string>
@@ -177,14 +172,8 @@
 	<string name="adding_apks_format">Adding %s to repo…</string>
 	<string name="writing_index_jar">Writing signed index file (index.jar)…</string>
 	<string name="failed_to_create_index">Failed to create the repo index!</string>
-<<<<<<< HEAD
-	<string name="linking_apks">Linking APKs into the repo&#8230;</string>
-	<string name="copying_icons">Copying app icons into the repo&#8230;</string>
-=======
 	<string name="linking_apks">Linking APKs into the repo…</string>
 	<string name="copying_icons">Copying app icons into the repo…</string>
-	<string name="updated_local_repo">Finished updating local repo</string>
->>>>>>> f9181b85
 	<string name="no_applications_found">No applications found</string>
 	<string name="icon">icon</string>
 	<string name="fingerprint">Fingerprint:</string>
@@ -326,15 +315,10 @@
     <string name="system_uninstall_button">Uninstall</string>
 
     <string name="app_description">F-Droid is an installable catalogue of FOSS (Free and Open Source Software) applications for the Android platform. The client makes it easy to browse, install, and keep track of updates on your device.</string>
-<<<<<<< HEAD
     <string name="swap_nfc_title">Touch to swap</string>
-    <string name="swap_nfc_description">If your friend has <b>F-Droid and NFC turned on</b> touch your phones together.</string>
-    <string name="swap_join_same_wifi">Join the same WiFi</string>
+    <string name="swap_nfc_description">If your friend has F-Droid and NFC turned on touch your phones together.</string>
+    <string name="swap_join_same_wifi">Join the same WiFi as your friend</string>
     <string name="swap_join_same_wifi_desc">To swap using WiFi, ensure you are on the same network. If you don\'t have access to the same network, one of you can create a WiFi Hotspot.</string>
-=======
-    <string name="swap_nfc_description">If your friend has F-Droid and NFC turned on touch your phones together.</string>
-    <string name="swap_join_same_wifi">Join the same Wifi as your friend</string>
->>>>>>> f9181b85
     <string name="swap_join_this_hotspot">Help your friend join your hotspot</string>
     <string name="swap_use_bluetooth">Use Bluetooth instead</string>
     <string name="swap_wifi_help">Learn more about Wifi</string>
