<resources xmlns:android="http://schemas.android.com/apk/res/android">

    <style name="AppBaseThemeDark" parent="Theme.AppCompat">
        <!-- backward-compatibility theme options go here -->

        <item name="colorPrimary">@color/fdroid_blue</item>
        <item name="colorPrimaryDark">@color/fdroid_blue_dark</item>
        <item name="colorAccent">@color/fdroid_green</item>
        <item name="android:textColorLink">@color/fdroid_green</item>
        <item name="alertDialogTheme">@style/AlertDialogThemeDark</item>
    </style>

    <style name="AppBaseThemeLight" parent="Theme.AppCompat.Light.DarkActionBar">
        <!-- backward-compatibility theme options go here -->

        <item name="colorPrimary">@color/fdroid_blue</item>
        <item name="colorPrimaryDark">@color/fdroid_blue_dark</item>
        <item name="colorAccent">@color/fdroid_green</item>
        <item name="android:textColorLink">@color/fdroid_green</item>
        <item name="alertDialogTheme">@style/AlertDialogThemeLight</item>
    </style>

    <color name="black">#FF000000</color>
    <color name="white">#FFFFFFFF</color>
    <color name="red">#FFFF0000</color>

    <style name="AppThemeDark" parent="AppBaseThemeDark">
        <!-- customizations that are not API-level specific go here. -->
    </style>

    <style name="AppThemeLight" parent="AppBaseThemeLight">
        <!-- customizations that are not API-level specific go here. -->
    </style>

<<<<<<< HEAD
    <style name="SwapTheme.Wizard" parent="Theme.AppCompat.Light.NoActionBar">
        <item name="colorButtonNormal">@color/swap_bright_blue</item>
=======
    <style name="AlertDialogBaseThemeDark" parent="Theme.AppCompat.Dialog.Alert" />
    <style name="AlertDialogThemeDark" parent="AlertDialogBaseThemeDark">
        <item name="colorAccent">@color/fdroid_green</item>
    </style>

    <style name="AlertDialogBaseThemeLight" parent="Theme.AppCompat.Light.Dialog.Alert" />
    <style name="AlertDialogThemeLight" parent="AlertDialogBaseThemeLight">
        <item name="colorAccent">@color/fdroid_green</item>
    </style>

    <style name="SwapTheme.Wizard" parent="AppThemeDark">
        <item name="android:windowBackground">@drawable/swap_window_background</item>
>>>>>>> 2b8a8829
        <item name="android:actionBarStyle">@style/Widget.AppCompat.ActionBar.Solid</item>
        <item name="android:actionButtonStyle">@style/SwapTheme.Wizard.ActionButton</item>
        <item name="actionButtonStyle">@style/SwapTheme.Wizard.ActionButton</item>
        <item name="actionBarStyle">@style/Widget.AppCompat.ActionBar.Solid</item>
    </style>

    <style name="SwapTheme.StartSwap" parent="AppThemeLight">
        <item name="android:background">@color/white</item>
    </style>

    <style name="SwapTheme.StartSwap.Text" parent="@style/SwapTheme.StartSwap">
    </style>

    <style name="SwapTheme.BluetoothDeviceList" parent="@style/SwapTheme.Wizard">
    </style>

    <style name="SwapTheme.AppList" parent="AppThemeLight">
    </style>

    <style name="SwapTheme.AppList.ListItem" parent="AppThemeLight">
    </style>

    <style name="SwapTheme.StartSwap.StartButton">
        <item name="android:layout_marginLeft">9dp</item> <!-- 16px * 96dpi / 160dpi -->
        <item name="android:layout_marginRight">9dp</item> <!-- 16px * 96dpi / 160dpi -->
        <item name="android:layout_height">63.3dp</item> <!-- 113px * 96dpi / 160dpi -->
        <item name="android:layout_width">match_parent</item>
        <item name="android:textColor">@android:color/white</item>

        <item name="android:textSize">18.5sp</item> <!-- 33px * 96dpi / 160dpi -->
        <item name="android:background">@drawable/swap_start_button_skin</item>
        <item name="android:drawableLeft">@drawable/ic_swap</item>
        <item name="android:paddingLeft">10dp</item>

    </style>

    <style name="SwapTheme.AppList.SwapSuccess">
        <item name="android:textAlignment">center</item>
        <item name="android:gravity">center</item>
        <item name="android:textSize">25.7sp</item> <!-- 46px * 96dpi / 160dpi -->
        <item name="android:paddingTop">28dp</item> <!-- 50px * 96dpi / 160dpi -->
        <item name="android:paddingBottom">20.1dp</item> <!-- 36px * 96dpi / 160dpi -->
        <item name="android:fontFamily">sans-serif-light</item>
    </style>

    <style name="SwapTheme.AppList.SwapSuccessDetails">
        <item name="android:textAlignment">center</item>
        <item name="android:gravity">center</item>
        <item name="android:textSize">20.1sp</item> <!-- 36px * 96dpi / 160dpi -->
        <item name="android:paddingTop">20.1dp</item> <!-- 36px * 96dpi / 160dpi -->
        <item name="android:paddingBottom">20.1dp</item> <!-- 36px * 96dpi / 160dpi -->
        <item name="android:textStyle">bold</item>
    </style>

    <style name="SwapTheme.StartSwap.MainText">
        <item name="android:textAlignment">center</item>
        <item name="android:gravity">center</item>
        <item name="android:textSize">20.1sp</item> <!-- 36px * 96dpi / 160dpi -->
        <item name="android:paddingLeft">28dp</item> <!-- 50px * 96dpi / 160dpi -->
        <item name="android:paddingRight">28dp</item> <!-- 50px * 96dpi / 160dpi -->
        <item name="android:paddingTop">28dp</item> <!-- 50px * 96dpi / 160dpi -->
        <item name="android:paddingBottom">16.8dp</item> <!-- 30px * 96dpi / 160dpi -->
    </style>

    <style name="SwapTheme.Wizard.Text">
        <item name="android:textAlignment">center</item>
        <item name="android:gravity">center</item>
        <item name="android:textColor">#fff</item>
        <item name="android:textColorPrimary">#fff</item>
        <item name="android:textColorSecondary">#fff</item>
    </style>

    <style name="SwapTheme.Wizard.Text.Toolbar" parent="SwapTheme.Wizard.Text">
        <item name="android:textSize">22sp</item>
    </style>

    <style name="SwapTheme.Wizard.ActionButton" parent="Widget.AppCompat.ActionButton">
        <item name="android:textAppearance">@style/SwapTheme.Wizard.Text</item>
        <item name="android:paddingLeft">10dp</item>
        <item name="android:paddingRight">10dp</item>
        <item name="android:paddingTop">5dp</item>
        <item name="android:paddingBottom">5dp</item>
    </style>

    <style name="SwapTheme.Wizard.MainText" parent="@style/SwapTheme.Wizard.Text">
        <item name="android:paddingLeft">40dp</item>
        <item name="android:paddingRight">40dp</item>
        <item name="android:paddingTop">20dp</item>
        <item name="android:paddingBottom">15dp</item>
        <item name="android:fontFamily">sans-serif-light</item>
    </style>

    <style name="SwapTheme.Wizard.LocalIpAddress" parent="@style/SwapTheme.Wizard.Text">
        <item name="android:textSize">20sp</item>
        <item name="android:paddingLeft">40dp</item>
        <item name="android:paddingRight">40dp</item>
        <item name="android:paddingBottom">15dp</item>
        <item name="android:textStyle">bold</item>
    </style>

    <style name="SwapTheme.Wizard.WifiSSID" parent="@style/SwapTheme.Wizard.Text">
        <item name="android:textSize">26sp</item> <!-- 46px * 96dpi / 160dpi -->
        <item name="android:paddingLeft">40dp</item>
        <item name="android:paddingRight">40dp</item>
        <item name="android:paddingTop">20dp</item>
        <item name="android:paddingBottom">5dp</item>
        <item name="android:textStyle">bold</item>
    </style>

    <style name="SwapTheme.Wizard.ButtonBase" parent="Widget.AppCompat.Button">
        <item name="android:layout_width">match_parent</item>
        <item name="android:layout_height">wrap_content</item>
        <item name="android:padding">19dp</item> <!-- 34px * 96dpi / 160dpi -->
        <item name="android:textSize">20.25sp</item> <!-- 36px * 96dpi / 160dpi -->
        <item name="android:textColor">#fff</item>
        <item name="android:fontFamily">sans-serif-light</item>
    </style>

    <!--
    Buttons down the bottom of the screen, which prompt the user for further
    info, or to change the process somehow (e.g. Use Bluetooth instead of Wifi).
    -->
    <!--<style name="SwapTheme.Wizard.OptionButton" parent="SwapTheme.Wizard.ButtonBase">-->
    <style name="SwapTheme.Wizard.OptionButton" parent="Widget.AppCompat.Button">
        <item name="android:textColor">@android:color/white</item>
        <item name="android:layout_width">wrap_content</item>
        <item name="android:layout_height">wrap_content</item>
        <item name="android:layout_margin">0dp</item>
    </style>

    <style name="SwapTheme.Wizard.ReceiveSwap" parent="SwapTheme.Wizard">
    </style>

    <!--
    Buttons used to ask the user to confirm they want to receive a swap repo from someone
    -->
    <style name="SwapTheme.Wizard.ReceiveSwap.ButtonBase" parent="SwapTheme.Wizard.ButtonBase">
        <item name="android:layout_width">0dp</item>
    </style>

    <style name="SwapTheme.Wizard.ReceiveSwap.Confirm" parent="SwapTheme.Wizard.ReceiveSwap.ButtonBase">
        <item name="android:background">@drawable/swap_confirm_button_skin</item>
        <item name="android:layout_marginLeft">7dp</item>
    </style>

    <style name="SwapTheme.Wizard.ReceiveSwap.Deny" parent="SwapTheme.Wizard.ReceiveSwap.ButtonBase">
        <item name="android:background">@drawable/swap_deny_button_skin</item>
        <item name="android:layout_marginRight">7dp</item>
    </style>

    <style name="SwapTheme.Wizard.ReceiveSwap.MainText" parent="SwapTheme.Wizard.MainText">
        <item name="android:textSize">33.6sp</item> <!-- 60 * 96dpi / 160dpi -->
        <item name="android:textStyle">italic</item>
    </style>

</resources><|MERGE_RESOLUTION|>--- conflicted
+++ resolved
@@ -32,23 +32,18 @@
         <!-- customizations that are not API-level specific go here. -->
     </style>
 
-<<<<<<< HEAD
+    <style name="AlertDialogBaseThemeDark" parent="Theme.AppCompat.Dialog.Alert" />
+    <style name="AlertDialogThemeDark" parent="AlertDialogBaseThemeDark">
+        <item name="colorAccent">@color/fdroid_green</item>
+    </style>
+
+    <style name="AlertDialogBaseThemeLight" parent="Theme.AppCompat.Light.Dialog.Alert" />
+    <style name="AlertDialogThemeLight" parent="AlertDialogBaseThemeLight">
+        <item name="colorAccent">@color/fdroid_green</item>
+    </style>
+
     <style name="SwapTheme.Wizard" parent="Theme.AppCompat.Light.NoActionBar">
         <item name="colorButtonNormal">@color/swap_bright_blue</item>
-=======
-    <style name="AlertDialogBaseThemeDark" parent="Theme.AppCompat.Dialog.Alert" />
-    <style name="AlertDialogThemeDark" parent="AlertDialogBaseThemeDark">
-        <item name="colorAccent">@color/fdroid_green</item>
-    </style>
-
-    <style name="AlertDialogBaseThemeLight" parent="Theme.AppCompat.Light.Dialog.Alert" />
-    <style name="AlertDialogThemeLight" parent="AlertDialogBaseThemeLight">
-        <item name="colorAccent">@color/fdroid_green</item>
-    </style>
-
-    <style name="SwapTheme.Wizard" parent="AppThemeDark">
-        <item name="android:windowBackground">@drawable/swap_window_background</item>
->>>>>>> 2b8a8829
         <item name="android:actionBarStyle">@style/Widget.AppCompat.ActionBar.Solid</item>
         <item name="android:actionButtonStyle">@style/SwapTheme.Wizard.ActionButton</item>
         <item name="actionButtonStyle">@style/SwapTheme.Wizard.ActionButton</item>
