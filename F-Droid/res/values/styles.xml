--- conflicted
+++ resolved
@@ -5,11 +5,7 @@
 
         <item name="colorPrimary">@color/fdroid_blue</item>
         <item name="colorPrimaryDark">@color/fdroid_blue_dark</item>
-<<<<<<< HEAD
-
-=======
         <item name="colorAccent">@color/fdroid_green</item>
->>>>>>> a653e639
     </style>
 
     <style name="AppBaseThemeLight" parent="Theme.AppCompat.Light.DarkActionBar">
@@ -17,10 +13,7 @@
 
         <item name="colorPrimary">@color/fdroid_blue</item>
         <item name="colorPrimaryDark">@color/fdroid_blue_dark</item>
-<<<<<<< HEAD
-=======
         <item name="colorAccent">@color/fdroid_green</item>
->>>>>>> a653e639
     </style>
 
     <color name="black">#FF000000</color>
@@ -40,34 +33,11 @@
         <!-- customizations that are not API-level specific go here. -->
     </style>
 
-<<<<<<< HEAD
     <style name="SwapTheme.Wizard" parent="Theme.AppCompat.Light.NoActionBar">
         <!--<item name="android:windowBackground">@drawable/swap_window_background</item>-->
         <!--<item name="android:actionBarStyle">@style/Widget.AppCompat.ActionBar.Solid</item>-->
         <item name="actionButtonStyle">@style/SwapTheme.Wizard.ActionButton</item>
         <item name="colorButtonNormal">@color/swap_bright_blue</item>
-    </style>
-
-    <style name="SwapTheme.StartSwap" parent="AppThemeLight">
-        <item name="android:background">@color/white</item>
-    </style>
-
-    <style name="SwapTheme.StartSwap.Text" parent="@style/SwapTheme.StartSwap">
-    </style>
-
-    <style name="SwapTheme.BluetoothDeviceList" parent="@style/SwapTheme.Wizard">
-    </style>
-
-    <style name="SwapTheme.BluetoothDeviceList.ListItem" parent="AppThemeDark">
-    </style>
-
-    <style name="SwapTheme.BluetoothDeviceList.Text" parent="@style/SwapTheme.BluetoothDeviceList">
-    </style>
-
-    <style name="SwapTheme.BluetoothDeviceList.Heading" parent="@style/SwapTheme.BluetoothDeviceList.Text">
-        <item name="android:textSize">32.5dp</item> <!-- 58px * 96dpi / 160dpi = 32.5sp -->
-=======
-    <style name="SwapTheme.Wizard" parent="AppThemeDark">
         <item name="android:windowBackground">@drawable/swap_window_background</item>
         <item name="android:actionBarStyle">@style/Widget.AppCompat.ActionBar.Solid</item>
         <item name="android:actionButtonStyle">@style/SwapTheme.Wizard.ActionButton</item>
@@ -75,7 +45,22 @@
 
     <style name="SwapTheme.StartSwap" parent="AppThemeLight">
         <item name="android:background">@color/white</item>
->>>>>>> a653e639
+    </style>
+
+    <style name="SwapTheme.StartSwap.Text" parent="@style/SwapTheme.StartSwap">
+    </style>
+
+    <style name="SwapTheme.BluetoothDeviceList" parent="@style/SwapTheme.Wizard">
+    </style>
+
+    <style name="SwapTheme.BluetoothDeviceList.ListItem" parent="AppThemeDark">
+    </style>
+
+    <style name="SwapTheme.BluetoothDeviceList.Text" parent="@style/SwapTheme.BluetoothDeviceList">
+    </style>
+
+    <style name="SwapTheme.BluetoothDeviceList.Heading" parent="@style/SwapTheme.BluetoothDeviceList.Text">
+        <item name="android:textSize">32.5dp</item> <!-- 58px * 96dpi / 160dpi = 32.5sp -->
     </style>
 
     <style name="SwapTheme.AppList" parent="AppThemeLight">
