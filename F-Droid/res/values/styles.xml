--- conflicted
+++ resolved
@@ -32,19 +32,9 @@
         <!-- customizations that are not API-level specific go here. -->
     </style>
 
-<<<<<<< HEAD
-    <style name="AppThemeLightWithDarkActionBar" parent="AppBaseThemeLightWithDarkActionBar">
-        <!-- customizations that are not API-level specific go here. -->
-    </style>
-
-    <style name="SwapTheme.Wizard" parent="AppThemeLightWithDarkActionBar">
+    <style name="SwapTheme.Wizard" parent="AppThemeLight">
         <!--<item name="android:windowBackground">@drawable/swap_window_background</item>-->
         <!--<item name="android:actionBarStyle">@style/Widget.AppCompat.ActionBar.Solid</item>-->
-=======
-    <style name="SwapTheme.Wizard" parent="AppThemeDark">
-        <item name="android:windowBackground">@drawable/swap_window_background</item>
-        <item name="android:actionBarStyle">@style/Widget.AppCompat.ActionBar.Solid</item>
->>>>>>> 92e4d99c
         <item name="android:actionButtonStyle">@style/SwapTheme.Wizard.ActionButton</item>
     </style>
 
