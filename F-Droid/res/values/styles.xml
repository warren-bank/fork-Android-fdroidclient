<resources xmlns:android="http://schemas.android.com/apk/res/android">

    <style name="AppBaseThemeDark" parent="Theme.AppCompat">
        <!-- backward-compatibility theme options go here -->

        <item name="colorPrimary">@color/fdroid_blue</item>
        <item name="colorPrimaryDark">@color/fdroid_blue_dark</item>
        <item name="colorAccent">@color/fdroid_green</item>
        <item name="android:textColorLink">@color/fdroid_green</item>
        <item name="alertDialogTheme">@style/AlertDialogThemeDark</item>
    </style>

    <style name="AppBaseThemeLight" parent="Theme.AppCompat.Light.DarkActionBar">
        <!-- backward-compatibility theme options go here -->

        <item name="colorPrimary">@color/fdroid_blue</item>
        <item name="colorPrimaryDark">@color/fdroid_blue_dark</item>
        <item name="colorAccent">@color/fdroid_green</item>
        <item name="android:textColorLink">@color/fdroid_green</item>
        <item name="alertDialogTheme">@style/AlertDialogThemeLight</item>
    </style>

<<<<<<< HEAD
    <color name="white">#FFFFFFFF</color>
    <color name="red">#FFFF0000</color>

=======
>>>>>>> f9181b85
    <style name="AppThemeDark" parent="AppBaseThemeDark">
        <!-- customizations that are not API-level specific go here. -->
    </style>

    <style name="AppThemeLight" parent="AppBaseThemeLight">
        <!-- customizations that are not API-level specific go here. -->
    </style>

    <style name="AlertDialogBaseThemeDark" parent="Theme.AppCompat.Dialog.Alert" />
    <style name="AlertDialogThemeDark" parent="AlertDialogBaseThemeDark">
        <item name="colorAccent">@color/fdroid_green</item>
    </style>

    <style name="AlertDialogBaseThemeLight" parent="Theme.AppCompat.Light.Dialog.Alert" />
    <style name="AlertDialogThemeLight" parent="AlertDialogBaseThemeLight">
        <item name="colorAccent">@color/fdroid_green</item>
    </style>

    <style name="SwapTheme.Wizard" parent="Theme.AppCompat.Light.NoActionBar">
        <item name="colorButtonNormal">@color/swap_bright_blue</item>
        <item name="android:actionBarStyle">@style/Widget.AppCompat.ActionBar.Solid</item>
        <item name="android:actionButtonStyle">@style/SwapTheme.Wizard.ActionButton</item>
        <item name="actionButtonStyle">@style/SwapTheme.Wizard.ActionButton</item>
        <item name="actionBarStyle">@style/Widget.AppCompat.ActionBar.Solid</item>
    </style>

    <style name="SwapTheme.StartSwap" parent="AppThemeLight">
        <item name="android:background">@android:color/white</item>
    </style>

    <style name="SwapTheme.StartSwap.Text" parent="@style/SwapTheme.StartSwap">
    </style>

    <style name="SwapTheme.BluetoothDeviceList" parent="@style/SwapTheme.Wizard">
    </style>

    <style name="SwapTheme.AppList" parent="AppThemeLight">
    </style>

    <style name="SwapTheme.AppList.ListItem" parent="AppThemeLight">
    </style>

    <style name="SwapTheme.AppList.SwapSuccess">
        <item name="android:textAlignment">center</item>
        <item name="android:gravity">center</item>
        <item name="android:textSize">25.7sp</item> <!-- 46px * 96dpi / 160dpi -->
        <item name="android:paddingTop">28dp</item> <!-- 50px * 96dpi / 160dpi -->
        <item name="android:paddingBottom">20.1dp</item> <!-- 36px * 96dpi / 160dpi -->
        <item name="android:fontFamily">sans-serif-light</item>
    </style>

    <style name="SwapTheme.AppList.SwapSuccessDetails">
        <item name="android:textAlignment">center</item>
        <item name="android:gravity">center</item>
        <item name="android:textSize">20.1sp</item> <!-- 36px * 96dpi / 160dpi -->
        <item name="android:paddingTop">20.1dp</item> <!-- 36px * 96dpi / 160dpi -->
        <item name="android:paddingBottom">20.1dp</item> <!-- 36px * 96dpi / 160dpi -->
        <item name="android:textStyle">bold</item>
    </style>

    <style name="SwapTheme.StartSwap.MainText">
        <item name="android:textAlignment">center</item>
        <item name="android:gravity">center</item>
        <item name="android:textSize">20.1sp</item> <!-- 36px * 96dpi / 160dpi -->
        <item name="android:paddingLeft">28dp</item> <!-- 50px * 96dpi / 160dpi -->
        <item name="android:paddingRight">28dp</item> <!-- 50px * 96dpi / 160dpi -->
        <item name="android:paddingTop">28dp</item> <!-- 50px * 96dpi / 160dpi -->
        <item name="android:paddingBottom">16.8dp</item> <!-- 30px * 96dpi / 160dpi -->
    </style>

    <style name="SwapTheme.Wizard.Text">
        <item name="android:textAlignment">center</item>
        <item name="android:gravity">center</item>
        <item name="android:textColor">#fff</item>
        <item name="android:textColorPrimary">#fff</item>
        <item name="android:textColorSecondary">#fff</item>
    </style>

    <style name="SwapTheme.Wizard.Text.Toolbar" parent="SwapTheme.Wizard.Text">
        <item name="android:textSize">22sp</item>
    </style>

    <style name="SwapTheme.Wizard.ActionButton" parent="Widget.AppCompat.ActionButton">
        <item name="android:textAppearance">@style/SwapTheme.Wizard.Text</item>
        <item name="android:paddingLeft">10dp</item>
        <item name="android:paddingRight">10dp</item>
        <item name="android:paddingTop">5dp</item>
        <item name="android:paddingBottom">5dp</item>
    </style>

    <style name="SwapTheme.Wizard.MainText" parent="@style/SwapTheme.Wizard.Text">
        <item name="android:paddingLeft">40dp</item>
        <item name="android:paddingRight">40dp</item>
        <item name="android:paddingTop">20dp</item>
        <item name="android:paddingBottom">15dp</item>
        <item name="android:fontFamily">sans-serif-light</item>
    </style>

    <style name="SwapTheme.Wizard.LocalIpAddress" parent="@style/SwapTheme.Wizard.Text">
        <item name="android:textSize">20sp</item>
        <item name="android:paddingLeft">40dp</item>
        <item name="android:paddingRight">40dp</item>
        <item name="android:paddingBottom">15dp</item>
        <item name="android:textStyle">bold</item>
    </style>

    <style name="SwapTheme.Wizard.WifiSSID" parent="@style/SwapTheme.Wizard.Text">
        <item name="android:textSize">26sp</item> <!-- 46px * 96dpi / 160dpi -->
        <item name="android:paddingLeft">40dp</item>
        <item name="android:paddingRight">40dp</item>
        <item name="android:paddingTop">20dp</item>
        <item name="android:paddingBottom">5dp</item>
        <item name="android:textStyle">bold</item>
    </style>

    <style name="SwapTheme.Wizard.ButtonBase" parent="Widget.AppCompat.Button">
        <item name="android:layout_width">match_parent</item>
        <item name="android:layout_height">wrap_content</item>
        <item name="android:padding">19dp</item> <!-- 34px * 96dpi / 160dpi -->
        <item name="android:textSize">20.25sp</item> <!-- 36px * 96dpi / 160dpi -->
        <item name="android:textColor">#fff</item>
        <item name="android:fontFamily">sans-serif-light</item>
    </style>

    <!--
    Buttons down the bottom of the screen, which prompt the user for further
    info, or to change the process somehow (e.g. Use Bluetooth instead of Wifi).
    -->
    <!--<style name="SwapTheme.Wizard.OptionButton" parent="SwapTheme.Wizard.ButtonBase">-->
    <style name="SwapTheme.Wizard.OptionButton" parent="Widget.AppCompat.Button">
        <item name="android:textColor">@android:color/white</item>
        <item name="android:layout_width">wrap_content</item>
        <item name="android:layout_height">wrap_content</item>
        <item name="android:layout_margin">0dp</item>
    </style>

    <style name="SwapTheme.Wizard.ReceiveSwap" parent="SwapTheme.Wizard">
    </style>

    <!--
    Buttons used to ask the user to confirm they want to receive a swap repo from someone
    -->

    <style name="SwapTheme.Wizard.ReceiveSwap.MainText" parent="SwapTheme.Wizard.MainText">
        <item name="android:textSize">33.6sp</item> <!-- 60 * 96dpi / 160dpi -->
        <item name="android:textStyle">italic</item>
    </style>

</resources><|MERGE_RESOLUTION|>--- conflicted
+++ resolved
@@ -20,12 +20,6 @@
         <item name="alertDialogTheme">@style/AlertDialogThemeLight</item>
     </style>
 
-<<<<<<< HEAD
-    <color name="white">#FFFFFFFF</color>
-    <color name="red">#FFFF0000</color>
-
-=======
->>>>>>> f9181b85
     <style name="AppThemeDark" parent="AppBaseThemeDark">
         <!-- customizations that are not API-level specific go here. -->
     </style>
