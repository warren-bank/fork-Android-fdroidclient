<?xml version="1.0" encoding="utf-8"?>

<org.fdroid.fdroid.views.swap.StartSwapView
        xmlns:android="http://schemas.android.com/apk/res/android"
        android:orientation="vertical"
        android:layout_width="match_parent"
        android:layout_height="match_parent">

    <TextView
            android:id="@+id/text_description"
            android:text="@string/swap_introduction"
            style="@style/SwapTheme.StartSwap.MainText"
            android:layout_width="wrap_content"
            android:layout_height="wrap_content" />

    <Button
            android:id="@+id/button_start_swap"
            android:text="@string/swap_start"
            style="@style/SwapTheme.StartSwap.StartButton"
            android:layout_width="match_parent"
<<<<<<< HEAD
            android:layout_height="wrap_content"/>
=======
            android:layout_height="wrap_content"
            android:layout_below="@+id/text_description"
            android:layout_centerHorizontal="true"/>
>>>>>>> 92e4d99c

</org.fdroid.fdroid.views.swap.StartSwapView><|MERGE_RESOLUTION|>--- conflicted
+++ resolved
@@ -17,13 +17,7 @@
             android:id="@+id/button_start_swap"
             android:text="@string/swap_start"
             style="@style/SwapTheme.StartSwap.StartButton"
-            android:layout_width="match_parent"
-<<<<<<< HEAD
-            android:layout_height="wrap_content"/>
-=======
             android:layout_height="wrap_content"
-            android:layout_below="@+id/text_description"
-            android:layout_centerHorizontal="true"/>
->>>>>>> 92e4d99c
+            android:layout_width="match_parent"/>
 
 </org.fdroid.fdroid.views.swap.StartSwapView>