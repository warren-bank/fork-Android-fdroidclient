/*
 * Copyright (C) 2010-13  Ciaran Gultnieks, ciaran@ciarang.com
 * Copyright (C) 2009  Roberto Jacinto, roberto.jacinto@caixamagica.pt
 *
 * This program is free software; you can redistribute it and/or
 * modify it under the terms of the GNU General Public License
 * as published by the Free Software Foundation; either version 3
 * of the License, or (at your option) any later version.
 *
 * This program is distributed in the hope that it will be useful,
 * but WITHOUT ANY WARRANTY; without even the implied warranty of
 * MERCHANTABILITY or FITNESS FOR A PARTICULAR PURPOSE.  See the
 * GNU General Public License for more details.
 * 
 * You should have received a copy of the GNU General Public License
 * along with this program; if not, write to the Free Software
 * Foundation, Inc., 51 Franklin Street, Fifth Floor, Boston, MA  02110-1301, USA.
 */

package org.fdroid.fdroid;

import java.io.File;
import java.text.SimpleDateFormat;
import java.util.ArrayList;
import java.util.Collections;
import java.util.Date;
import java.util.HashMap;
import java.util.HashSet;
import java.util.Iterator;
import java.util.List;
import java.util.Map;
import java.util.concurrent.Semaphore;

import android.annotation.TargetApi;
import android.content.ContentValues;
import android.content.Context;
import android.content.SharedPreferences;
import android.content.pm.FeatureInfo;
import android.content.pm.PackageInfo;
import android.content.pm.PackageManager;
import android.database.Cursor;
import android.database.sqlite.SQLiteDatabase;
import android.database.sqlite.SQLiteOpenHelper;
import android.os.Environment;
import android.preference.PreferenceManager;
import android.text.TextUtils.SimpleStringSplitter;
import android.util.Log;

public class DB {

    private static Semaphore dbSync = new Semaphore(1, true);
    static DB dbInstance = null;

    // Initialise the database. Called once when the application starts up.
    static void initDB(Context ctx) {
        dbInstance = new DB(ctx);
    }

    // Get access to the database. Must be called before any database activity,
    // and releaseDB must be called subsequently. Returns null in the event of
    // failure.
    static DB getDB() {
        try {
            dbSync.acquire();
            return dbInstance;
        } catch (InterruptedException e) {
            return null;
        }
    }

    // Release database access lock acquired via getDB().
    static void releaseDB() {
        dbSync.release();
    }

    private static final String DATABASE_NAME = "fdroid";

    // Possible values of the SQLite flag "synchronous"
    public static final int SYNC_OFF = 0;
    public static final int SYNC_NORMAL = 1;
    public static final int SYNC_FULL = 2;

    private SQLiteDatabase db;

    // The TABLE_APP table stores details of all the applications we know about.
    // This information is retrieved from the repositories.
    private static final String TABLE_APP = "fdroid_app";
    private static final String CREATE_TABLE_APP = "create table " + TABLE_APP
            + " ( " + "id text not null, " + "name text not null, "
            + "summary text not null, " + "icon text, "
            + "description text not null, " + "license text not null, "
            + "webURL text, " + "trackerURL text, " + "sourceURL text, "
            + "curVersion text," + "curVercode integer,"
            + "antiFeatures string," + "donateURL string,"
            + "requirements string," + "category string," + "added string,"
            + "lastUpdated string," + "compatible int not null,"
            + "primary key(id));";

    public static class App implements Comparable<App> {

        public App() {
            name = "Unknown";
            summary = "Unknown application";
            icon = "noicon.png";
            id = "unknown";
            license = "Unknown";
            category = "Uncategorized";
            detail_trackerURL = null;
            detail_sourceURL = null;
            detail_donateURL = null;
            detail_webURL = null;
            antiFeatures = null;
            requirements = null;
            hasUpdates = false;
            updated = false;
            added = null;
            lastUpdated = null;
            apks = new ArrayList<Apk>();
            detail_Populated = false;
            compatible = false;
        }

        // True when all the detail fields are populated, False otherwise.
        public boolean detail_Populated;

        // True if compatible with the device (i.e. if at least one apk is)
        public boolean compatible;

        public String id;
        public String name;
        public String summary;
        public String icon;

        // Null when !detail_Populated
        public String detail_description;

        public String license;
        public String category;

        // Null when !detail_Populated
        public String detail_webURL;

        // Null when !detail_Populated
        public String detail_trackerURL;

        // Null when !detail_Populated
        public String detail_sourceURL;

        // Donate link, or null
        // Null when !detail_Populated
        public String detail_donateURL;

        public String curVersion;
        public int curVercode;
        public Date added;
        public Date lastUpdated;

        // Installed version (or null) and version code. These are valid only
        // when getApps() has been called with getinstalledinfo=true.
        public String installedVersion;
        public int installedVerCode;

        // List of anti-features (as defined in the metadata
        // documentation) or null if there aren't any.
        public CommaSeparatedList antiFeatures;

        // List of special requirements (such as root privileges) or
        // null if there aren't any.
        public CommaSeparatedList requirements;

        // True if there are new versions (apks) that the user hasn't
        // explicitly ignored. (We're currently not using the database
        // field for this - we make the decision on the fly in getApps().
        public boolean hasUpdates;

        // The name of the version that would be updated to.
        public String updateVersion;

        // Used internally for tracking during repo updates.
        public boolean updated;

        // List of apks.
        public List<Apk> apks;

        // Get the current version - this will be one of the Apks from 'apks'.
        // Can return null if there are no available versions.
        // This should be the 'current' version, as in the most recent stable
        // one, that most users would want by default. It might not be the
        // most recent, if for example there are betas etc.
        public Apk getCurrentVersion() {

            // Try and return the real current version first...
            if (curVersion != null && curVercode > 0) {
                for (Apk apk : apks) {
                    if (apk.vercode == curVercode)
                        return apk;
                }
            }

            // If we don't know the current version, or we don't have it, we
            // return the most recent version we have...
            int latestcode = -1;
            Apk latestapk = null;
            for (Apk apk : apks) {
                if (apk.vercode > latestcode) {
                    latestapk = apk;
                    latestcode = apk.vercode;
                }
            }
            return latestapk;
        }

        @Override
        public int compareTo(App arg0) {
            return name.compareToIgnoreCase(arg0.name);
        }

    }

    // The TABLE_APK table stores details of all the application versions we
    // know about. Each relates directly back to an entry in TABLE_APP.
    // This information is retrieved from the repositories.
    private static final String TABLE_APK = "fdroid_apk";
    private static final String CREATE_TABLE_APK = "create table " + TABLE_APK
            + " ( " + "id text not null, " + "version text not null, "
            + "repo integer not null, " + "hash text not null, "
            + "vercode int not null," + "apkName text not null, "
            + "size int not null," + "sig string," + "srcname string,"
            + "minSdkVersion integer," + "permissions string,"
            + "features string," + "hashType string," + "added string,"
            + "compatible int not null," + "primary key(id,vercode));";

    public static class Apk {

        public Apk() {
            updated = false;
            detail_size = 0;
            added = null;
            repo = 0;
            detail_hash = null;
            detail_hashType = null;
            detail_permissions = null;
            compatible = false;
        }

        public String id;
        public String version;
        public int vercode;
        public int detail_size; // Size in bytes - 0 means we don't know!
        public int repo; // ID of the repo it comes from
        public String detail_hash;
        public String detail_hashType;
        public int minSdkVersion; // 0 if unknown
        public Date added;
        public CommaSeparatedList detail_permissions; // null if empty or
                                                      // unknown
        public CommaSeparatedList features; // null if empty or unknown

        // ID (md5 sum of public key) of signature. Might be null, in the
        // transition to this field existing.
        public String sig;

        // True if compatible with the device.
        public boolean compatible;

        public String apkName;

        // If not null, this is the name of the source tarball for the
        // application. Null indicates that it's a developer's binary
        // build - otherwise it's built from source.
        public String srcname;

        // Used internally for tracking during repo updates.
        public boolean updated;

        // Call isCompatible(apk) on an instance of this class to
        // check if an APK is compatible with the user's device.
        public static abstract class CompatibilityChecker {

            public abstract boolean isCompatible(Apk apk);

            public static CompatibilityChecker getChecker(Context ctx) {
                CompatibilityChecker checker;
                if (Utils.hasApi(5))
                    checker = new EclairChecker(ctx);
                else
                    checker = new BasicChecker();
                Log.d("FDroid", "Compatibility checker for API level "
                        + Utils.getApi() + ": " + checker.getClass().getName());
                return checker;
            }
        }

        private static class BasicChecker extends CompatibilityChecker {
            public boolean isCompatible(Apk apk) {
                return (apk.minSdkVersion <= Utils.getApi());
            }
        }

        @TargetApi(5)
        private static class EclairChecker extends CompatibilityChecker {

            private HashSet<String> features;
            private boolean ignoreTouchscreen;

            public EclairChecker(Context ctx) {

                SharedPreferences prefs = PreferenceManager
                        .getDefaultSharedPreferences(ctx);
                ignoreTouchscreen = prefs
                        .getBoolean("ignoreTouchscreen", false);

                PackageManager pm = ctx.getPackageManager();
                StringBuilder logMsg = new StringBuilder();
                logMsg.append("Available device features:");
                features = new HashSet<String>();
                for (FeatureInfo fi : pm.getSystemAvailableFeatures()) {
                    features.add(fi.name);
                    logMsg.append('\n');
                    logMsg.append(fi.name);
                }
                Log.d("FDroid", logMsg.toString());
            }

            public boolean isCompatible(Apk apk) {
                if (apk.minSdkVersion > Utils.getApi())
                    return false;
                if (apk.features != null) {
                    for (String feat : apk.features) {
                        if (ignoreTouchscreen
                                && feat.equals("android.hardware.touchscreen")) {
                            // Don't check it!
                        } else if (!features.contains(feat)) {
                            Log.d("FDroid", apk.id
                                    + " is incompatible based on lack of "
                                    + feat);
                            return false;
                        }
                    }
                }
                return true;
            }
        }
    }

    // The TABLE_REPO table stores the details of the repositories in use.
    private static final String TABLE_REPO = "fdroid_repo";
    private static final String CREATE_TABLE_REPO = "create table "
            + TABLE_REPO + " (id integer primary key, address text not null, "
            + "name text, description text, inuse integer not null, "
            + "priority integer not null, pubkey text, lastetag text);";

    public static class Repo {
        public int id;
        public String address;
        public String name;
        public String description;
        public boolean inuse;
        public int priority;
        public String pubkey; // null for an unsigned repo
        public String lastetag; // last etag we updated from, null forces update
    }

    private final int DBVersion = 21;

    private static void createAppApk(SQLiteDatabase db) {
        db.execSQL(CREATE_TABLE_APP);
        db.execSQL("create index app_id on " + TABLE_APP + " (id);");
        db.execSQL("create index app_category on " + TABLE_APP + " (category);");
        db.execSQL(CREATE_TABLE_APK);
        db.execSQL("create index apk_vercode on " + TABLE_APK + " (vercode);");
        db.execSQL("create index apk_id on " + TABLE_APK + " (id);");
    }

    public static void resetTransient(SQLiteDatabase db) {
        db.execSQL("drop table " + TABLE_APP);
        db.execSQL("drop table " + TABLE_APK);
        db.execSQL("update " + TABLE_REPO + " set lastetag = NULL");
        createAppApk(db);
    }

    private static boolean columnExists(SQLiteDatabase db,
            String table, String column) {
        return (db.rawQuery( "select * from " + table + " limit 0,1", null )
                .getColumnIndex(column) != -1);
    }

    private class DBHelper extends SQLiteOpenHelper {

        public DBHelper(Context context) {
            super(context, DATABASE_NAME, null, DBVersion);
        }

        @Override
        public void onCreate(SQLiteDatabase db) {

            createAppApk(db);

            db.execSQL(CREATE_TABLE_REPO);
            ContentValues values = new ContentValues();
            values.put("address",
                    mContext.getString(R.string.default_repo_address));
            values.put("name",
                    mContext.getString(R.string.default_repo_name));
            values.put("description",
                    mContext.getString(R.string.default_repo_description));
            values.put("pubkey",
                    mContext.getString(R.string.default_repo_pubkey));
            values.put("inuse", 1);
            values.put("priority", 10);
            values.put("lastetag", (String) null);
            db.insert(TABLE_REPO, null, values);

            values = new ContentValues();
            values.put("address",
                    mContext.getString(R.string.default_repo_address2));
            values.put("name",
                    mContext.getString(R.string.default_repo_name2));
            values.put("description",
                    mContext.getString(R.string.default_repo_description2));
            values.put("pubkey",
                    mContext.getString(R.string.default_repo_pubkey));
            values.put("inuse", 0);
            values.put("priority", 20);
            values.put("lastetag", (String) null);
            db.insert(TABLE_REPO, null, values);
        }

        @Override
        public void onUpgrade(SQLiteDatabase db, int oldVersion, int newVersion) {

            // Migrate repo list to new structure. (No way to change primary
            // key in sqlite - table must be recreated)
            if (oldVersion < 20) {
                List<Repo> oldrepos = new ArrayList<Repo>();
                Cursor c = db.query(TABLE_REPO,
                        new String[] { "address", "inuse", "pubkey" },
                        null, null, null, null, null);
                c.moveToFirst();
                while (!c.isAfterLast()) {
                    Repo repo = new Repo();
                    repo.address = c.getString(0);
                    repo.inuse = (c.getInt(1) == 1);
                    repo.pubkey = c.getString(2);
                    oldrepos.add(repo);
                    c.moveToNext();
                }
                c.close();
                db.execSQL("drop table " + TABLE_REPO);
                db.execSQL(CREATE_TABLE_REPO);
                for (Repo repo : oldrepos) {
                    ContentValues values = new ContentValues();
                    values.put("address", repo.address);
                    values.put("inuse", repo.inuse);
                    values.put("priority", 10);
                    values.put("pubkey", repo.pubkey);
                    values.put("lastetag", (String) null);
                    db.insert(TABLE_REPO, null, values);
                }
            }

            // The other tables are transient and can just be reset. Do this after
            // the repo table changes though, because it also clears the lastetag
            // fields which didn't always exist.
            resetTransient(db);

            if (oldVersion < 21) {
                if (!columnExists(db, TABLE_REPO, "name"))
                    db.execSQL("alter table " + TABLE_REPO + " add column name text");
                if (!columnExists(db, TABLE_REPO, "description"))
                    db.execSQL("alter table " + TABLE_REPO + " add column description text");
                ContentValues values = new ContentValues();
                values.put("name", mContext.getString(R.string.default_repo_name));
                values.put("description", mContext.getString(R.string.default_repo_description));
                db.update(TABLE_REPO, values, "address = ?", new String[] {
                    mContext.getString(R.string.default_repo_address) });
                values.clear();
                values.put("name", mContext.getString(R.string.default_repo_name2));
                values.put("description", mContext.getString(R.string.default_repo_description2));
                db.update(TABLE_REPO, values, "address = ?", new String[] {
                    mContext.getString(R.string.default_repo_address2) });
            }

        }

    }

    public static File getDataPath() {
        return new File(Environment.getExternalStorageDirectory(), ".fdroid");
    }

    public static File getIconsPath() {
        return new File(getDataPath(), "icons");
    }

    private Context mContext;
    private Apk.CompatibilityChecker compatChecker = null;

    // The date format used for storing dates (e.g. lastupdated, added) in the
    // database.
    private SimpleDateFormat mDateFormat = new SimpleDateFormat("yyyy-MM-dd");

    private DB(Context ctx) {

        mContext = ctx;
        DBHelper h = new DBHelper(ctx);
        db = h.getWritableDatabase();
        SharedPreferences prefs = PreferenceManager
                .getDefaultSharedPreferences(mContext);
        String sync_mode = prefs.getString("dbSyncMode", null);
        if ("off".equals(sync_mode))
            setSynchronizationMode(SYNC_OFF);
        else if ("normal".equals(sync_mode))
            setSynchronizationMode(SYNC_NORMAL);
        else if ("full".equals(sync_mode))
            setSynchronizationMode(SYNC_FULL);
        else
            sync_mode = null;
        if (sync_mode != null)
            Log.d("FDroid", "Database synchronization mode: " + sync_mode);
    }

    public void close() {
        db.close();
        db = null;
    }

    // Reset the transient data in the database.
    public void reset() {
        resetTransient(db);
    }

    // Delete the database, which should cause it to be re-created next time
    // it's used.
    public static void delete(Context ctx) {
        try {
            ctx.deleteDatabase(DATABASE_NAME);
            // Also try and delete the old one, from versions 0.13 and earlier.
            ctx.deleteDatabase("fdroid_db");
        } catch (Exception ex) {
            Log.e("FDroid",
                    "Exception in DB.delete:\n" + Log.getStackTraceString(ex));
        }
    }

    // Get the number of apps that have updates available. This can be a
    // time consuming operation.
    public int getNumUpdates() {
        List<App> apps = getApps(true);
        int count = 0;
        for (App app : apps) {
            if (app.hasUpdates)
                count++;
        }
        return count;
    }

    public List<String> getCategories() {
        List<String> result = new ArrayList<String>();
        Cursor c = null;
        try {
            c = db.query(true, TABLE_APP, new String[] { "category" },
                    null, null, null, null, "category", null);
            c.moveToFirst();
            while (!c.isAfterLast()) {
                String s = c.getString(0);
                if (s != null) {
                    result.add(s);
                }
                c.moveToNext();
            }
        } catch (Exception e) {
            Log.e("FDroid",
                    "Exception during database reading:\n"
                            + Log.getStackTraceString(e));
        } finally {
            if (c != null) {
                c.close();
            }
        }
        return result;
    }

    private static final String[] POPULATE_APP_COLS = new String[] {"description", "webURL",
                    "trackerURL", "sourceURL", "donateURL" };

    private void populateAppDetails(App app) {
        Cursor cursor = null;
        try {
            cursor = db.query(TABLE_APP, POPULATE_APP_COLS, "id = ?",
                    new String[] { app.id }, null, null, null, null);
            cursor.moveToFirst();
            app.detail_description = cursor.getString(0);
            app.detail_webURL = cursor.getString(1);
            app.detail_trackerURL = cursor.getString(2);
            app.detail_sourceURL = cursor.getString(3);
            app.detail_donateURL = cursor.getString(4);
            app.detail_Populated = true;
        } catch (Exception e) {
            Log.d("FDroid", "Error populating app details " + app.id );
            Log.d("FDroid", e.getMessage());
        } finally {
            if (cursor != null) {
                cursor.close();
            }
        }
    }

    private static final String[] POPULATE_APK_COLS = new String[] { "hash", "hashType", "size", "permissions" };

    private void populateApkDetails(Apk apk, int repo) {
        if (repo == 0 || repo == apk.repo) {
            Cursor cursor = null;
            try {
                cursor = db.query(
                        TABLE_APK,
                        POPULATE_APK_COLS,
                        "id = ? and vercode = ?",
                        new String[] { apk.id,
                                Integer.toString(apk.vercode) }, null,
                        null, null, null);
                cursor.moveToFirst();
                apk.detail_hash = cursor.getString(0);
                apk.detail_hashType = cursor.getString(1);
                apk.detail_size = cursor.getInt(2);
                apk.detail_permissions = CommaSeparatedList.make(cursor
                        .getString(3));
            } catch (Exception e) {
                Log.d("FDroid", "Error populating apk details for " + apk.id + " (version " + apk.version + ")");
                Log.d("FDroid", e.getMessage());
            } finally {
                if (cursor != null) {
                    cursor.close();
                }
            }
        } else {
            Log.d("FDroid", "Not setting details for apk '" + apk.id + "' (version " + apk.version +") because it belongs to a different repo.");
        }
    }

    // Populate the details for the given app, if necessary.
    // If 'apkrepo' is non-zero, only apks from that repo are
    // populated (this is used during the update process)
    public void populateDetails(App app, int apkRepo) {
        if (!app.detail_Populated) {
            populateAppDetails(app);
        }

        for (Apk apk : app.apks) {
            boolean isPopulated = apk.detail_hash != null;
            if (!isPopulated) {
                populateApkDetails(apk, apkRepo);
            }
        }
    }

    // Return a list of apps matching the given criteria. Filtering is
    // also done based on compatibility and anti-features according to
    // the user's current preferences.
    public List<App> getApps(boolean getinstalledinfo) {

        // If we're going to need it, get info in what's currently installed
        Map<String, PackageInfo> systemApks = null;
        if (getinstalledinfo) {
            Log.d("FDroid", "Reading installed packages");
            systemApks = new HashMap<String, PackageInfo>();
            List<PackageInfo> installedPackages = mContext.getPackageManager()
                    .getInstalledPackages(0);
            for (PackageInfo appInfo : installedPackages) {
                systemApks.put(appInfo.packageName, appInfo);
            }
        }

        Map<String, App> apps = new HashMap<String, App>();
        Cursor c = null;
        long startTime = System.currentTimeMillis();
        try {

            String cols[] = new String[] { "antiFeatures", "requirements",
                    "id", "name", "summary", "icon", "license", "category",
                    "curVersion", "curVercode", "added", "lastUpdated",
                    "compatible" };
            c = db.query(TABLE_APP, cols, null, null, null, null, null);
            c.moveToFirst();
            while (!c.isAfterLast()) {

                App app = new App();
                app.antiFeatures = DB.CommaSeparatedList.make(c.getString(0));
                app.requirements = DB.CommaSeparatedList.make(c.getString(1));
                app.id = c.getString(2);
                app.name = c.getString(3);
                app.summary = c.getString(4);
                app.icon = c.getString(5);
                app.license = c.getString(6);
                app.category = c.getString(7);
                app.curVersion = c.getString(8);
                app.curVercode = c.getInt(9);
                String sAdded = c.getString(10);
                app.added = (sAdded == null || sAdded.length() == 0) ? null
                        : mDateFormat.parse(sAdded);
                String sLastUpdated = c.getString(11);
                app.lastUpdated = (sLastUpdated == null || sLastUpdated
                        .length() == 0) ? null : mDateFormat
                        .parse(sLastUpdated);
                app.compatible = c.getInt(12) == 1;
                app.hasUpdates = false;

                if (getinstalledinfo && systemApks.containsKey(app.id)) {
                    PackageInfo sysapk = systemApks.get(app.id);
                    app.installedVersion = sysapk.versionName;
                    app.installedVerCode = sysapk.versionCode;
                } else {
                    app.installedVersion = null;
                    app.installedVerCode = 0;
                }

                apps.put(app.id, app);

                c.moveToNext();
            }
            c.close();
            c = null;

            Log.d("FDroid", "Read app data from database " + " (took "
                    + (System.currentTimeMillis() - startTime) + " ms)");

            cols = new String[] { "id", "version", "vercode", "sig", "srcname",
                    "apkName", "minSdkVersion", "added", "features",
                    "compatible", "repo" };
            c = db.query(TABLE_APK, cols, null, null, null, null,
                    "vercode desc");
            c.moveToFirst();
            while (!c.isAfterLast()) {
                Apk apk = new Apk();
                apk.id = c.getString(0);
                apk.version = c.getString(1);
                apk.vercode = c.getInt(2);
                apk.sig = c.getString(3);
                apk.srcname = c.getString(4);
                apk.apkName = c.getString(5);
                apk.minSdkVersion = c.getInt(6);
                String sApkAdded = c.getString(7);
                apk.added = (sApkAdded == null || sApkAdded.length() == 0) ? null
                        : mDateFormat.parse(sApkAdded);
                apk.features = CommaSeparatedList.make(c.getString(8));
                apk.compatible = c.getInt(9) == 1;
                apk.repo = c.getInt(10);
                apps.get(apk.id).apks.add(apk);
                c.moveToNext();
            }
            c.close();

        } catch (Exception e) {
            Log.e("FDroid",
                    "Exception during database reading:\n"
                            + Log.getStackTraceString(e));
        } finally {
            if (c != null) {
                c.close();
            }

            Log.d("FDroid", "Read app and apk data from database " + " (took "
                    + (System.currentTimeMillis() - startTime) + " ms)");
        }

        List<App> result = new ArrayList<App>(apps.values());
        Collections.sort(result);

        // Fill in the hasUpdates fields if we have the necessary information...
        if (getinstalledinfo) {

            // We'll say an application has updates if it's installed AND the
            // version is older than the current one
            for (App app : result) {
                Apk curver = app.getCurrentVersion();
                if (curver != null
                        && app.installedVersion != null
                        && app.installedVerCode < curver.vercode) {
                    app.hasUpdates = true;
                    app.updateVersion = curver.version;
                }
            }
        }

        return result;
    }

    public List<String> doSearch(String query) {

        List<String> ids = new ArrayList<String>();
        Cursor c = null;
        try {
            String filter = "%" + query + "%";
            c = db.query(TABLE_APP, new String[] { "id" },
                    "name like ? or summary like ? or description like ?",
                    new String[] { filter, filter, filter }, null, null, null);
            c.moveToFirst();
            while (!c.isAfterLast()) {
                ids.add(c.getString(0));
                c.moveToNext();
            }
        } finally {
            if (c != null)
                c.close();
        }
        return ids;
    }

    public static class CommaSeparatedList implements Iterable<String> {
        private String value;

        private CommaSeparatedList(String list) {
            value = list;
        }

        public static CommaSeparatedList make(String list) {
            if (list == null || list.length() == 0)
                return null;
            else
                return new CommaSeparatedList(list);
        }

        public static String str(CommaSeparatedList instance) {
            return (instance == null ? null : instance.toString());
        }

        public String toString() {
            return value;
        }

        public Iterator<String> iterator() {
            SimpleStringSplitter splitter = new SimpleStringSplitter(',');
            splitter.setString(value);
            return splitter.iterator();
        }
    }

    private List<App> updateApps = null;

    // Called before a repo update starts. Returns the number of updates
    // available beforehand.
    public int beginUpdate(List<DB.App> apps) {
        // Get a list of all apps. All the apps and apks in this list will
        // have 'updated' set to false at this point, and we will only set
        // it to true when we see the app/apk in a repository. Thus, at the
        // end, any that are still false can be removed.
        updateApps = apps;
        Log.d("FDroid", "AppUpdate: " + updateApps.size()
                + " apps before starting.");
        // Wrap the whole update in a transaction. Make sure to call
        // either endUpdate or cancelUpdate to commit or discard it,
        // respectively.
        db.beginTransaction();

        int count = 0;
        for (App app : updateApps) {
            if (app.hasUpdates)
                count++;
        }
        return count;
    }

    // Called when a repo update ends. Any applications that have not been
    // updated (by a call to updateApplication) are assumed to be no longer
    // in the repos.
    public void endUpdate() {
        if (updateApps == null)
            return;
        Log.d("FDroid", "Processing endUpdate - " + updateApps.size()
                + " apps before");
        for (App app : updateApps) {
            if (!app.updated) {
                // The application hasn't been updated, so it's no longer
                // in the repos.
                Log.d("FDroid", "AppUpdate: " + app.name
                        + " is no longer in any repository - removing");
                db.delete(TABLE_APP, "id = ?", new String[] { app.id });
                db.delete(TABLE_APK, "id = ?", new String[] { app.id });
            } else {
                for (Apk apk : app.apks) {
                    if (!apk.updated) {
                        // The package hasn't been updated, so this is a
                        // version that's no longer available.
                        Log.d("FDroid", "AppUpdate: Package " + apk.id + "/"
                                + apk.version
                                + " is no longer in any repository - removing");
                        db.delete(TABLE_APK, "id = ? and version = ?",
                                new String[] { app.id, apk.version });
                    }
                }
            }
        }
        // Commit updates to the database.
        db.setTransactionSuccessful();
        db.endTransaction();
        Log.d("FDroid", "AppUpdate: " + updateApps.size()
                + " apps on completion.");
        updateApps = null;
        return;
    }

    // Called instead of endUpdate if the update failed.
    public void cancelUpdate() {
        if (updateApps != null) {
            db.endTransaction();
            updateApps = null;
        }
    }

    // Called during update to supply new details for an application (or
    // details of a completely new one). Calls to this must be wrapped by
    // a call to beginUpdate and a call to endUpdate.
    // Returns true if the app was accepted. If it wasn't, it's probably
    // because it's not compatible with the device.
    public boolean updateApplication(App upapp) {

        if (updateApps == null) {
            return false;
        }

        // Lazy initialise this...
        if (compatChecker == null)
            compatChecker = Apk.CompatibilityChecker.getChecker(mContext);

        SharedPreferences prefs = PreferenceManager
                .getDefaultSharedPreferences(mContext);
        boolean prefCompat = prefs.getBoolean("showIncompatible", false);

        // See if it's compatible (by which we mean if it has at least one
        // compatible apk - if it's not, leave it out)
        // Also keep a list of which were compatible, because they're the
        // only ones we'll add, unless the showIncompatible preference is set.
        List<Apk> compatibleapks = new ArrayList<Apk>();
        for (Apk apk : upapp.apks) {
            if (compatChecker.isCompatible(apk)) {
                apk.compatible = true;
                compatibleapks.add(apk);
            }
        }
        if (compatibleapks.size() > 0)
            upapp.compatible = true;
        if (prefCompat)
            compatibleapks = upapp.apks;
        if (compatibleapks.size() == 0)
            return false;

        boolean found = false;
        for (App app : updateApps) {
            if (app.id.equals(upapp.id)) {
                updateApp(app, upapp);
                app.updated = true;
                found = true;
                for (Apk upapk : compatibleapks) {
                    boolean afound = false;
                    for (Apk apk : app.apks) {
                        if (apk.vercode == upapk.vercode) {
                            // Log.d("FDroid", "AppUpdate: " + apk.version
                            // + " is a known version.");
                            updateApkIfDifferent(apk, upapk);
                            apk.updated = true;
                            afound = true;
                            break;
                        }
                    }
                    if (!afound) {
                        // A new version of this application.
                        updateApkIfDifferent(null, upapk);
                        upapk.updated = true;
                        app.apks.add(upapk);
                    }
                }
                break;
            }
        }
        if (!found) {
            // It's a brand new application...
            updateApp(null, upapp);
            for (Apk upapk : compatibleapks) {
                updateApkIfDifferent(null, upapk);
                upapk.updated = true;
            }
            upapp.updated = true;
            updateApps.add(upapp);
        }
        return true;

    }

    // Update application details in the database.
    // 'oldapp' - previous details - i.e. what's in the database.
    // If null, this app is not in the database at all and
    // should be added.
    // 'upapp' - updated details
    private void updateApp(App oldapp, App upapp) {
        ContentValues values = new ContentValues();
        values.put("id", upapp.id);
        values.put("name", upapp.name);
        values.put("summary", upapp.summary);
        values.put("icon", upapp.icon);
        values.put("description", upapp.detail_description);
        values.put("license", upapp.license);
        values.put("category", upapp.category);
        values.put("webURL", upapp.detail_webURL);
        values.put("trackerURL", upapp.detail_trackerURL);
        values.put("sourceURL", upapp.detail_sourceURL);
        values.put("donateURL", upapp.detail_donateURL);
        values.put("added",
                upapp.added == null ? "" : mDateFormat.format(upapp.added));
        values.put(
                "lastUpdated",
                upapp.added == null ? "" : mDateFormat
                        .format(upapp.lastUpdated));
        values.put("curVersion", upapp.curVersion);
        values.put("curVercode", upapp.curVercode);
        values.put("antiFeatures", CommaSeparatedList.str(upapp.antiFeatures));
        values.put("requirements", CommaSeparatedList.str(upapp.requirements));
        values.put("compatible", upapp.compatible ? 1 : 0);
        if (oldapp != null) {
            db.update(TABLE_APP, values, "id = ?", new String[] { oldapp.id });
        } else {
            db.insert(TABLE_APP, null, values);
        }
    }

    // Update apk details in the database, if different to the
    // previous ones.
    // 'oldapk' - previous details - i.e. what's in the database.
    // If null, this apk is not in the database at all and
    // should be added.
    // 'upapk' - updated details
    private void updateApkIfDifferent(Apk oldapk, Apk upapk) {
        ContentValues values = new ContentValues();
        values.put("id", upapk.id);
        values.put("version", upapk.version);
        values.put("vercode", upapk.vercode);
        values.put("repo", upapk.repo);
        values.put("hash", upapk.detail_hash);
        values.put("hashType", upapk.detail_hashType);
        values.put("sig", upapk.sig);
        values.put("srcname", upapk.srcname);
        values.put("size", upapk.detail_size);
        values.put("apkName", upapk.apkName);
        values.put("minSdkVersion", upapk.minSdkVersion);
        values.put("added",
                upapk.added == null ? "" : mDateFormat.format(upapk.added));
        values.put("permissions",
                CommaSeparatedList.str(upapk.detail_permissions));
        values.put("features", CommaSeparatedList.str(upapk.features));
        values.put("compatible", upapk.compatible ? 1 : 0);
        if (oldapk != null) {
            db.update(TABLE_APK, values,
                    "id = ? and vercode = ?",
                    new String[] { oldapk.id, Integer.toString(oldapk.vercode) });
        } else {
            db.insert(TABLE_APK, null, values);
        }
    }

    // Get details of a repo, given the ID. Returns null if the repo
    // doesn't exist.
    public Repo getRepo(int id) {
        Cursor c = null;
        try {
<<<<<<< HEAD
            c = db.query(TABLE_REPO, new String[] { "address", "name",
                "description", "inuse", "priority", "pubkey", "lastetag" },
                    "id = " + Integer.toString(id), null, null, null, null);
=======
            c = db.query(TABLE_REPO, new String[] { "address", "inuse",
                    "priority", "pubkey", "lastetag" },
                    "id = ?", new String[] { Integer.toString(id) }, null, null, null);
>>>>>>> d6f643cb
            if (!c.moveToFirst())
                return null;
            Repo repo = new Repo();
            repo.id = id;
            repo.address = c.getString(0);
            repo.name = c.getString(1);
            repo.description = c.getString(2);
            repo.inuse = (c.getInt(3) == 1);
            repo.priority = c.getInt(4);
            repo.pubkey = c.getString(5);
            repo.lastetag = c.getString(6);
            return repo;
        } finally {
            if (c != null)
                c.close();
        }
    }

    // Get a list of the configured repositories.
    public List<Repo> getRepos() {
        List<Repo> repos = new ArrayList<Repo>();
        Cursor c = null;
        try {
<<<<<<< HEAD
            c = db.rawQuery("select id, address, name, description, inuse, "
                    + "priority, pubkey, lastetag from " + TABLE_REPO
                            + " order by priority", null);
=======
            c = db.query(TABLE_REPO, new String[] { "id", "address", "inuse",
                    "priority", "pubkey", "lastetag" },
                    null, null, null, null, "priority");
>>>>>>> d6f643cb
            c.moveToFirst();
            while (!c.isAfterLast()) {
                Repo repo = new Repo();
                repo.id = c.getInt(0);
                repo.address = c.getString(1);
                repo.name = c.getString(2);
                repo.description = c.getString(3);
                repo.inuse = (c.getInt(4) == 1);
                repo.priority = c.getInt(5);
                repo.pubkey = c.getString(6);
                repo.lastetag = c.getString(7);
                repos.add(repo);
                c.moveToNext();
            }
        } catch (Exception e) {
        } finally {
            if (c != null) {
                c.close();
            }
        }
        return repos;
    }

    public void changeServerStatus(String address) {
        db.execSQL("update " + TABLE_REPO
                + " set inuse=1-inuse, lastetag=null where address = ?",
                new String[] { address });
    }

    public void updateRepoByAddress(Repo repo) {
        ContentValues values = new ContentValues();
        values.put("name", repo.name);
        values.put("description", repo.description);
        values.put("inuse", repo.inuse);
        values.put("priority", repo.priority);
        values.put("pubkey", repo.pubkey);
        values.put("lastetag", (String) null);
        db.update(TABLE_REPO, values, "address = ?",
                new String[] { repo.address });
    }

    public void writeLastEtag(Repo repo) {
        ContentValues values = new ContentValues();
        values.put("lastetag", repo.lastetag);
        db.update(TABLE_REPO, values, "address = ?",
                new String[] { repo.address });
    }

    public void addRepo(String address, String name, String description,
            int priority, String pubkey, boolean inuse) {
        ContentValues values = new ContentValues();
        values.put("address", address);
        values.put("name", name);
        values.put("description", description);
        values.put("inuse", inuse ? 1 : 0);
        values.put("priority", priority);
        values.put("pubkey", pubkey);
        values.put("lastetag", (String) null);
        db.insert(TABLE_REPO, null, values);
    }

    public void removeRepos(List<String> addresses) {
        db.beginTransaction();
        try {
            for (String address : addresses) {

                // Before removing the repo, remove any apks that are
                // connected to it...
                Cursor c = null;
                try {
                    c = db.query(TABLE_REPO, new String[] { "id" },
                            "address = ?", new String[] { address },
                            null, null, null, null);
                    c.moveToFirst();
                    if (!c.isAfterLast()) {
                        db.delete(TABLE_APK, "repo = ?",
                                new String[] { Integer.toString(c.getInt(0)) });
                    }
                } finally {
                    if (c != null) {
                        c.close();
                    }
                }
                db.delete(TABLE_REPO, "address = ?", new String[] { address });
            }
            db.setTransactionSuccessful();
        } finally {
            db.endTransaction();
        }
    }

    public int getSynchronizationMode() {
        Cursor cursor = db.rawQuery("PRAGMA synchronous", null);
        cursor.moveToFirst();
        int mode = cursor.getInt(0);
        cursor.close();
        return mode;
    }

    public void setSynchronizationMode(int mode) {
        db.execSQL("PRAGMA synchronous = " + mode);
    }
}<|MERGE_RESOLUTION|>--- conflicted
+++ resolved
@@ -1061,15 +1061,9 @@
     public Repo getRepo(int id) {
         Cursor c = null;
         try {
-<<<<<<< HEAD
             c = db.query(TABLE_REPO, new String[] { "address", "name",
                 "description", "inuse", "priority", "pubkey", "lastetag" },
-                    "id = " + Integer.toString(id), null, null, null, null);
-=======
-            c = db.query(TABLE_REPO, new String[] { "address", "inuse",
-                    "priority", "pubkey", "lastetag" },
                     "id = ?", new String[] { Integer.toString(id) }, null, null, null);
->>>>>>> d6f643cb
             if (!c.moveToFirst())
                 return null;
             Repo repo = new Repo();
@@ -1093,15 +1087,9 @@
         List<Repo> repos = new ArrayList<Repo>();
         Cursor c = null;
         try {
-<<<<<<< HEAD
-            c = db.rawQuery("select id, address, name, description, inuse, "
-                    + "priority, pubkey, lastetag from " + TABLE_REPO
-                            + " order by priority", null);
-=======
-            c = db.query(TABLE_REPO, new String[] { "id", "address", "inuse",
-                    "priority", "pubkey", "lastetag" },
+            c = db.query(TABLE_REPO, new String[] { "id", "address", "name",
+                    "description", "inuse", "priority", "pubkey", "lastetag" },
                     null, null, null, null, "priority");
->>>>>>> d6f643cb
             c.moveToFirst();
             while (!c.isAfterLast()) {
                 Repo repo = new Repo();
