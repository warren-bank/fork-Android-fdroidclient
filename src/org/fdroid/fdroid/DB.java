--- conflicted
+++ resolved
@@ -527,8 +527,7 @@
         }
     }
 
-<<<<<<< HEAD
-    private final int DBVersion = 33;
+    private final int DBVersion = 35;
 
     private int countAppsForRepo(int id) {
         String[] selection     = { "COUNT(distinct id)" };
@@ -542,9 +541,6 @@
             return 0;
         }
     }
-=======
-    private final int DBVersion = 34;
->>>>>>> 21747dcf
 
     private static void createAppApk(SQLiteDatabase db) {
         db.execSQL(CREATE_TABLE_APP);
@@ -723,19 +719,10 @@
             if (oldVersion < 30) {
                 db.execSQL("alter table " + TABLE_REPO + " add column maxage integer not null default 0");
             }
-<<<<<<< HEAD
-
-            if (oldVersion < 33) {
+
+            if (oldVersion < 35) {
                 if (!columnExists(db, TABLE_REPO, "lastUpdated"))
                     db.execSQL("Alter table " + TABLE_REPO + " add column lastUpdated string");
-            }
-
-        }
-=======
->>>>>>> 21747dcf
-
-            if (oldVersion < 34) {
-                db.execSQL("alter table " + TABLE_REPO + " add column version integer not null default 0");
             }
         }
 
@@ -1417,13 +1404,8 @@
         Cursor c = null;
         try {
             c = db.query(TABLE_REPO, new String[] { "address", "name",
-<<<<<<< HEAD
-                "description", "inuse", "priority", "pubkey", "fingerprint",
-                "maxage", "lastetag", "lastUpdated" },
-=======
                 "description", "version", "inuse", "priority", "pubkey",
-                "fingerprint", "maxage", "lastetag" },
->>>>>>> 21747dcf
+                "fingerprint", "maxage", "lastetag", "lastUpdated" },
                     "id = ?", new String[] { Integer.toString(id) }, null, null, null);
             if (!c.moveToFirst())
                 return null;
@@ -1432,22 +1414,6 @@
             repo.address = c.getString(0);
             repo.name = c.getString(1);
             repo.description = c.getString(2);
-<<<<<<< HEAD
-            repo.inuse = (c.getInt(3) == 1);
-            repo.priority = c.getInt(4);
-            repo.pubkey = c.getString(5);
-            repo.fingerprint = c.getString(6);
-            repo.maxage = c.getInt(7);
-            repo.lastetag = c.getString(8);
-
-            try {
-                repo.lastUpdated =  c.getString(9) != null ?
-                    mDateFormat.parse( c.getString(9)) :
-                    null;
-            } catch (ParseException e) {
-                Log.e("FDroid", "Error parsing date " + c.getString(9));
-            }
-=======
             repo.version = c.getInt(3);
             repo.inuse = (c.getInt(4) == 1);
             repo.priority = c.getInt(5);
@@ -1455,7 +1421,13 @@
             repo.fingerprint = c.getString(7);
             repo.maxage = c.getInt(8);
             repo.lastetag = c.getString(9);
->>>>>>> 21747dcf
+            try {
+                repo.lastUpdated =  c.getString(10) != null ?
+                    mDateFormat.parse( c.getString(10)) :
+                    null;
+            } catch (ParseException e) {
+                Log.e("FDroid", "Error parsing date " + c.getString(10));
+            }
             return repo;
         } finally {
             if (c != null)
