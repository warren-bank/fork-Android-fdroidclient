--- conflicted
+++ resolved
@@ -21,13 +21,10 @@
 
 import android.annotation.SuppressLint;
 import java.io.File;
-<<<<<<< HEAD
+import java.security.MessageDigest;
 import java.net.MalformedURLException;
 import java.net.URL;
 import java.text.ParseException;
-=======
-import java.security.MessageDigest;
->>>>>>> 4d3b7967
 import java.text.SimpleDateFormat;
 import java.util.ArrayList;
 import java.util.Collections;
@@ -442,14 +439,9 @@
     private static final String CREATE_TABLE_REPO = "create table "
             + TABLE_REPO + " (id integer primary key, address text not null, "
             + "name text, description text, inuse integer not null, "
-<<<<<<< HEAD
-            + "priority integer not null, pubkey text, lastetag text, "
-            + "lastUpdated string);";
-=======
             + "priority integer not null, pubkey text, fingerprint text, "
             + "maxage integer not null default 0, "
-            + "lastetag text);";
->>>>>>> 4d3b7967
+            + "lastetag text, lastUpdated string);";
 
     public static class Repo {
         public int id;
@@ -545,9 +537,8 @@
         }
     }
 
-<<<<<<< HEAD
-    private final int DBVersion = 24;
-    
+    private final int DBVersion = 31;
+
 	private int countAppsForRepo(int id) {
         String[] selection     = { "COUNT(distinct id)" };
         String[] selectionArgs = { Integer.toString(id) };
@@ -560,9 +551,6 @@
             return 0;
         }
     }
-=======
-    private final int DBVersion = 30;
->>>>>>> 4d3b7967
 
     private static void createAppApk(SQLiteDatabase db) {
         db.execSQL(CREATE_TABLE_APP);
@@ -712,13 +700,6 @@
                     mContext.getString(R.string.default_repo_address2) });
             }
 
-<<<<<<< HEAD
-            if (oldVersion < 23) {
-                if (!columnExists(db, TABLE_REPO, "lastUpdated"))
-                    db.execSQL("Alter table " + TABLE_REPO + " add column lastUpdated string");
-            }
-
-=======
             if (oldVersion < 29) {
                 if (!columnExists(db, TABLE_REPO, "fingerprint"))
                     db.execSQL("alter table " + TABLE_REPO + " add column fingerprint text");
@@ -745,7 +726,12 @@
             if (oldVersion < 30) {
                 db.execSQL("alter table " + TABLE_REPO + " add column maxage integer not null default 0");
             }
->>>>>>> 4d3b7967
+
+            if (oldVersion < 31) {
+                if (!columnExists(db, TABLE_REPO, "lastUpdated"))
+                    db.execSQL("Alter table " + TABLE_REPO + " add column lastUpdated string");
+            }
+
         }
 
     }
@@ -812,13 +798,8 @@
         List<String> result = new ArrayList<String>();
         Cursor c = null;
         try {
-<<<<<<< HEAD
-            c = db.query(true, TABLE_APP, new String[]{"category"},
-                    null, null, null, null, "category", null);
-=======
             c = db.query(true, TABLE_APP, new String[] { "categories" },
                     null, null, null, null, null, null);
->>>>>>> 4d3b7967
             c.moveToFirst();
             while (!c.isAfterLast()) {
                 CommaSeparatedList categories = CommaSeparatedList
@@ -1428,15 +1409,9 @@
         Cursor c = null;
         try {
             c = db.query(TABLE_REPO, new String[] { "address", "name",
-<<<<<<< HEAD
-                "description", "inuse", "priority", "pubkey", "lastetag",
-                "lastUpdated" }, "id = ?", new String[] { Integer.toString(id) },
-                null, null, null);
-=======
                 "description", "inuse", "priority", "pubkey", "fingerprint",
-                "maxage", "lastetag" },
+                "maxage", "lastetag", "lastUpdated" },
                     "id = ?", new String[] { Integer.toString(id) }, null, null, null);
->>>>>>> 4d3b7967
             if (!c.moveToFirst())
                 return null;
             Repo repo = new Repo();
@@ -1447,21 +1422,17 @@
             repo.inuse = (c.getInt(3) == 1);
             repo.priority = c.getInt(4);
             repo.pubkey = c.getString(5);
-<<<<<<< HEAD
-            repo.lastetag = c.getString(6);
-
-            try {
-                repo.lastUpdated =  c.getString(7) != null ?
-                    mDateFormat.parse( c.getString(7)) :
-                    null;
-            } catch (ParseException e) {
-                Log.e("FDroid", "Error parsing date " + c.getString(7));
-            }
-=======
             repo.fingerprint = c.getString(6);
             repo.maxage = c.getInt(7);
             repo.lastetag = c.getString(8);
->>>>>>> 4d3b7967
+
+            try {
+                repo.lastUpdated =  c.getString(9) != null ?
+                    mDateFormat.parse( c.getString(9)) :
+                    null;
+            } catch (ParseException e) {
+                Log.e("FDroid", "Error parsing date " + c.getString(9));
+            }
             return repo;
         } finally {
             if (c != null)
@@ -1474,14 +1445,9 @@
         List<Repo> repos = new ArrayList<Repo>();
         Cursor c = null;
         try {
-<<<<<<< HEAD
-            c = db.query(TABLE_REPO, new String[]{"id", "address", "name",
-                    "description", "inuse", "priority", "pubkey", "lastetag"},
-=======
             c = db.query(TABLE_REPO, new String[] { "id", "address", "name",
                     "description", "inuse", "priority", "pubkey", "fingerprint",
                     "maxage", "lastetag" },
->>>>>>> 4d3b7967
                     null, null, null, null, "priority");
             c.moveToFirst();
             while (!c.isAfterLast()) {
