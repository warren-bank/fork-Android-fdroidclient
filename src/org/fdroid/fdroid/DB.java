/*
 * Copyright (C) 2010-13  Ciaran Gultnieks, ciaran@ciarang.com
 * Copyright (C) 2009  Roberto Jacinto, roberto.jacinto@caixamagica.pt
 *
 * This program is free software; you can redistribute it and/or
 * modify it under the terms of the GNU General Public License
 * as published by the Free Software Foundation; either version 3
 * of the License, or (at your option) any later version.
 *
 * This program is distributed in the hope that it will be useful,
 * but WITHOUT ANY WARRANTY; without even the implied warranty of
 * MERCHANTABILITY or FITNESS FOR A PARTICULAR PURPOSE.  See the
 * GNU General Public License for more details.
 * 
 * You should have received a copy of the GNU General Public License
 * along with this program; if not, write to the Free Software
 * Foundation, Inc., 51 Franklin Street, Fifth Floor, Boston, MA  02110-1301, USA.
 */

package org.fdroid.fdroid;

import java.io.File;
import java.text.SimpleDateFormat;
import java.util.ArrayList;
import java.util.Collections;
import java.util.Date;
import java.util.HashMap;
import java.util.HashSet;
import java.util.Iterator;
import java.util.List;
import java.util.Map;
import java.util.concurrent.Semaphore;

import android.annotation.TargetApi;
import android.content.ContentValues;
import android.content.Context;
import android.content.SharedPreferences;
import android.content.pm.FeatureInfo;
import android.content.pm.PackageInfo;
import android.content.pm.PackageManager;
import android.database.Cursor;
import android.database.sqlite.SQLiteDatabase;
import android.database.sqlite.SQLiteOpenHelper;
import android.os.Build;
import android.os.Environment;
import android.preference.PreferenceManager;
import android.text.TextUtils.SimpleStringSplitter;
import android.util.Log;

public class DB {

    private static Semaphore dbSync = new Semaphore(1, true);
    static DB dbInstance = null;

    // Initialise the database. Called once when the application starts up.
    static void initDB(Context ctx) {
        dbInstance = new DB(ctx);
    }

    // Get access to the database. Must be called before any database activity,
    // and releaseDB must be called subsequently. Returns null in the event of
    // failure.
    static DB getDB() {
        try {
            dbSync.acquire();
            return dbInstance;
        } catch (InterruptedException e) {
            return null;
        }
    }

    // Release database access lock acquired via getDB().
    static void releaseDB() {
        dbSync.release();
    }

    private static final String DATABASE_NAME = "fdroid";

    // Possible values of the SQLite flag "synchronous"
    public static final int SYNC_OFF = 0;
    public static final int SYNC_NORMAL = 1;
    public static final int SYNC_FULL = 2;

    private SQLiteDatabase db;

    // The TABLE_APP table stores details of all the applications we know about.
    // This information is retrieved from the repositories.
    private static final String TABLE_APP = "fdroid_app";
    private static final String CREATE_TABLE_APP = "create table " + TABLE_APP
            + " ( " + "id text not null, " + "name text not null, "
            + "summary text not null, " + "icon text, "
            + "description text not null, " + "license text not null, "
            + "webURL text, " + "trackerURL text, " + "sourceURL text, "
            + "curVersion text," + "curVercode integer,"
            + "antiFeatures string," + "donateURL string,"
            + "requirements string," + "category string," + "added string,"
            + "lastUpdated string," + "compatible int not null,"
            + "primary key(id));";

    public static class App implements Comparable<App> {

        public App() {
            name = "Unknown";
            summary = "Unknown application";
            icon = "noicon.png";
            id = "unknown";
            license = "Unknown";
            category = "Uncategorized";
            detail_trackerURL = null;
            detail_sourceURL = null;
            detail_donateURL = null;
            detail_webURL = null;
            antiFeatures = null;
            requirements = null;
            hasUpdates = false;
            updated = false;
            added = null;
            lastUpdated = null;
            apks = new ArrayList<Apk>();
            detail_Populated = false;
            compatible = false;
        }

        // True when all the detail fields are populated, False otherwise.
        public boolean detail_Populated;

        // True if compatible with the device (i.e. if at least one apk is)
        public boolean compatible;

        public String id;
        public String name;
        public String summary;
        public String icon;

        // Null when !detail_Populated
        public String detail_description;

        public String license;
        public String category;

        // Null when !detail_Populated
        public String detail_webURL;

        // Null when !detail_Populated
        public String detail_trackerURL;

        // Null when !detail_Populated
        public String detail_sourceURL;

        // Donate link, or null
        // Null when !detail_Populated
        public String detail_donateURL;

        public String curVersion;
        public int curVercode;
        public Date added;
        public Date lastUpdated;

        // Installed version (or null) and version code. These are valid only
        // when getApps() has been called with getinstalledinfo=true.
        public String installedVersion;
        public int installedVerCode;

        // List of anti-features (as defined in the metadata
        // documentation) or null if there aren't any.
        public CommaSeparatedList antiFeatures;

        // List of special requirements (such as root privileges) or
        // null if there aren't any.
        public CommaSeparatedList requirements;

        // True if there are new versions (apks) that the user hasn't
        // explicitly ignored. (We're currently not using the database
        // field for this - we make the decision on the fly in getApps().
        public boolean hasUpdates;

        // The name of the version that would be updated to.
        public String updateVersion;

        // Used internally for tracking during repo updates.
        public boolean updated;

        // List of apks.
        public List<Apk> apks;

        // Get the current version - this will be one of the Apks from 'apks'.
        // Can return null if there are no available versions.
        // This should be the 'current' version, as in the most recent stable
        // one, that most users would want by default. It might not be the
        // most recent, if for example there are betas etc.
        public Apk getCurrentVersion() {

            // Try and return the real current version first...
            if (curVersion != null && curVercode > 0) {
                for (Apk apk : apks) {
                    if (apk.vercode == curVercode)
                        return apk;
                }
            }

            // If we don't know the current version, or we don't have it, we
            // return the most recent version we have...
            int latestcode = -1;
            Apk latestapk = null;
            for (Apk apk : apks) {
                if (apk.vercode > latestcode) {
                    latestapk = apk;
                    latestcode = apk.vercode;
                }
            }
            return latestapk;
        }

        @Override
        public int compareTo(App arg0) {
            return name.compareToIgnoreCase(arg0.name);
        }

    }

    // The TABLE_APK table stores details of all the application versions we
    // know about. Each relates directly back to an entry in TABLE_APP.
    // This information is retrieved from the repositories.
    private static final String TABLE_APK = "fdroid_apk";
    private static final String CREATE_TABLE_APK = "create table " + TABLE_APK
            + " ( " + "id text not null, " + "version text not null, "
            + "repo integer not null, " + "hash text not null, "
            + "vercode int not null," + "apkName text not null, "
            + "size int not null," + "sig string," + "srcname string,"
            + "minSdkVersion integer," + "permissions string,"
            + "features string," + "hashType string," + "added string,"
            + "compatible int not null," + "primary key(id,vercode));";

    public static class Apk {

        public Apk() {
            updated = false;
            detail_size = 0;
            added = null;
            repo = 0;
            detail_hash = null;
            detail_hashType = null;
            detail_permissions = null;
            compatible = false;
        }

        public String id;
        public String version;
        public int vercode;
        public int detail_size; // Size in bytes - 0 means we don't know!
        public int repo; // ID of the repo it comes from
        public String detail_hash;
        public String detail_hashType;
        public int minSdkVersion; // 0 if unknown
        public Date added;
        public CommaSeparatedList detail_permissions; // null if empty or
                                                      // unknown
        public CommaSeparatedList features; // null if empty or unknown

        // ID (md5 sum of public key) of signature. Might be null, in the
        // transition to this field existing.
        public String sig;

        // True if compatible with the device.
        public boolean compatible;

        public String apkName;

        // If not null, this is the name of the source tarball for the
        // application. Null indicates that it's a developer's binary
        // build - otherwise it's built from source.
        public String srcname;

        // Used internally for tracking during repo updates.
        public boolean updated;

        // Call isCompatible(apk) on an instance of this class to
        // check if an APK is compatible with the user's device.
        public static abstract class CompatibilityChecker {

            // Because Build.VERSION.SDK_INT requires API level 5
            @SuppressWarnings("deprecation")
            protected final static int SDK_INT = Integer
                    .parseInt(Build.VERSION.SDK);

            public abstract boolean isCompatible(Apk apk);

            public static CompatibilityChecker getChecker(Context ctx) {
                CompatibilityChecker checker;
                if (SDK_INT >= 5)
                    checker = new EclairChecker(ctx);
                else
                    checker = new BasicChecker();
                Log.d("FDroid", "Compatibility checker for API level "
                        + SDK_INT + ": " + checker.getClass().getName());
                return checker;
            }
        }

        private static class BasicChecker extends CompatibilityChecker {
            public boolean isCompatible(Apk apk) {
                return (apk.minSdkVersion <= SDK_INT);
            }
        }

        @TargetApi(5)
        private static class EclairChecker extends CompatibilityChecker {

            private HashSet<String> features;
            private boolean ignoreTouchscreen;

            public EclairChecker(Context ctx) {

                SharedPreferences prefs = PreferenceManager
                        .getDefaultSharedPreferences(ctx);
                ignoreTouchscreen = prefs
                        .getBoolean("ignoreTouchscreen", false);

                PackageManager pm = ctx.getPackageManager();
                StringBuilder logMsg = new StringBuilder();
                logMsg.append("Available device features:");
                features = new HashSet<String>();
                for (FeatureInfo fi : pm.getSystemAvailableFeatures()) {
                    features.add(fi.name);
                    logMsg.append('\n');
                    logMsg.append(fi.name);
                }
                Log.d("FDroid", logMsg.toString());
            }

            public boolean isCompatible(Apk apk) {
                if (apk.minSdkVersion > SDK_INT)
                    return false;
                if (apk.features != null) {
                    for (String feat : apk.features) {
                        if (ignoreTouchscreen
                                && feat.equals("android.hardware.touchscreen")) {
                            // Don't check it!
                        } else if (!features.contains(feat)) {
                            Log.d("FDroid", apk.id
                                    + " is incompatible based on lack of "
                                    + feat);
                            return false;
                        }
                    }
                }
                return true;
            }
        }
    }

    // The TABLE_REPO table stores the details of the repositories in use.
    private static final String TABLE_REPO = "fdroid_repo";
    private static final String CREATE_TABLE_REPO = "create table "
            + TABLE_REPO + " (id integer primary key, address text not null, "
            + "inuse integer not null, " + "priority integer not null,"
            + "pubkey text, lastetag text);";

    public static class Repo {
        public int id;
        public String address;
        public boolean inuse;
        public int priority;
        public String pubkey; // null for an unsigned repo
        public String lastetag; // last etag we updated from, null forces update
    }

    private final int DBVersion = 20;

    private static void createAppApk(SQLiteDatabase db) {
        db.execSQL(CREATE_TABLE_APP);
        db.execSQL("create index app_id on " + TABLE_APP + " (id);");
        db.execSQL("create index app_category on " + TABLE_APP + " (category);");
        db.execSQL(CREATE_TABLE_APK);
        db.execSQL("create index apk_vercode on " + TABLE_APK + " (vercode);");
        db.execSQL("create index apk_id on " + TABLE_APK + " (id);");
    }

    public static void resetTransient(SQLiteDatabase db) {
        db.execSQL("drop table " + TABLE_APP);
        db.execSQL("drop table " + TABLE_APK);
        db.execSQL("update " + TABLE_REPO + " set lastetag = NULL");
        createAppApk(db);
    }

    private class DBHelper extends SQLiteOpenHelper {

        public DBHelper(Context context) {
            super(context, DATABASE_NAME, null, DBVersion);
        }

        @Override
        public void onCreate(SQLiteDatabase db) {

            createAppApk(db);

            db.execSQL(CREATE_TABLE_REPO);
            ContentValues values = new ContentValues();
            values.put("address",
                    mContext.getString(R.string.default_repo_address));
            values.put("pubkey",
                    mContext.getString(R.string.default_repo_pubkey));
            values.put("inuse", 1);
            values.put("priority", 10);
            values.put("lastetag", (String) null);
            db.insert(TABLE_REPO, null, values);
        }

        @Override
        public void onUpgrade(SQLiteDatabase db, int oldVersion, int newVersion) {
            resetTransient(db);

            // Migrate repo list to new structure. (No way to change primary
            // key in sqlite - table must be recreated)
            if (oldVersion < 20) {
                List<Repo> oldrepos = new ArrayList<Repo>();
                Cursor c = db.rawQuery("select address, inuse, pubkey from "
                        + TABLE_REPO, null);
                c.moveToFirst();
                while (!c.isAfterLast()) {
                    Repo repo = new Repo();
                    repo.address = c.getString(0);
                    repo.inuse = (c.getInt(1) == 1);
                    repo.pubkey = c.getString(2);
                    oldrepos.add(repo);
                    c.moveToNext();
                }
                c.close();
                db.execSQL("drop table " + TABLE_REPO);
                db.execSQL(CREATE_TABLE_REPO);
                for (Repo repo : oldrepos) {
                    ContentValues values = new ContentValues();
                    values.put("address", repo.address);
                    values.put("inuse", repo.inuse);
                    values.put("priority", 10);
                    values.put("pubkey", repo.pubkey);
                    values.put("lastetag", (String) null);
                    db.insert(TABLE_REPO, null, values);
                }
            }

        }

    }

    public static File getDataPath() {
        return new File(Environment.getExternalStorageDirectory(), ".fdroid");
    }

    public static File getIconsPath() {
        return new File(getDataPath(), "icons");
    }

    private Context mContext;
    private Apk.CompatibilityChecker compatChecker = null;

    // The date format used for storing dates (e.g. lastupdated, added) in the
    // database.
    private SimpleDateFormat mDateFormat = new SimpleDateFormat("yyyy-MM-dd");

    private DB(Context ctx) {

        mContext = ctx;
        DBHelper h = new DBHelper(ctx);
        db = h.getWritableDatabase();
        SharedPreferences prefs = PreferenceManager
                .getDefaultSharedPreferences(mContext);
        String sync_mode = prefs.getString("dbSyncMode", null);
        if ("off".equals(sync_mode))
            setSynchronizationMode(SYNC_OFF);
        else if ("normal".equals(sync_mode))
            setSynchronizationMode(SYNC_NORMAL);
        else if ("full".equals(sync_mode))
            setSynchronizationMode(SYNC_FULL);
        else
            sync_mode = null;
        if (sync_mode != null)
            Log.d("FDroid", "Database synchronization mode: " + sync_mode);
    }

    public void close() {
        db.close();
        db = null;
    }

    // Reset the transient data in the database.
    public void reset() {
        resetTransient(db);
    }

    // Delete the database, which should cause it to be re-created next time
    // it's used.
    public static void delete(Context ctx) {
        try {
            ctx.deleteDatabase(DATABASE_NAME);
            // Also try and delete the old one, from versions 0.13 and earlier.
            ctx.deleteDatabase("fdroid_db");
        } catch (Exception ex) {
            Log.e("FDroid",
                    "Exception in DB.delete:\n" + Log.getStackTraceString(ex));
        }
    }

    // Get the number of apps that have updates available. This can be a
    // time consuming operation.
    public int getNumUpdates() {
        List<App> apps = getApps(true);
        int count = 0;
        for (App app : apps) {
            if (app.hasUpdates)
                count++;
        }
        return count;
    }

    public List<String> getCategories() {
        List<String> result = new ArrayList<String>();
        Cursor c = null;
        try {
            c = db.rawQuery("select distinct category from " + TABLE_APP
                    + " order by category", null);
            c.moveToFirst();
            while (!c.isAfterLast()) {
                String s = c.getString(0);
                if (s != null) {
                    result.add(s);
                }
                c.moveToNext();
            }
        } catch (Exception e) {
            Log.e("FDroid",
                    "Exception during database reading:\n"
                            + Log.getStackTraceString(e));
        } finally {
            if (c != null) {
                c.close();
            }
        }
        return result;
    }

    // Populate the details for the given app, if necessary.
    // If 'apkrepo' is non-zero, only apks from that repo are
    // populated (this is used during the update process)
    public void populateDetails(App app, int apkrepo) {
        if (app.detail_Populated)
            return;
        Cursor c = null;
        try {
            String[] cols = new String[] { "description", "webURL",
                    "trackerURL", "sourceURL", "donateURL" };
            c = db.query(TABLE_APP, cols, "id = ?", new String[] { app.id },
                    null, null, null, null);
            c.moveToFirst();
            app.detail_description = c.getString(0);
            app.detail_webURL = c.getString(1);
            app.detail_trackerURL = c.getString(2);
            app.detail_sourceURL = c.getString(3);
            app.detail_donateURL = c.getString(4);
            c.close();
            c = null;

            cols = new String[] { "hash", "hashType", "size", "permissions" };
            for (Apk apk : app.apks) {

                if (apkrepo == 0 || apkrepo == apk.repo) {
                    c = db.query(
                            TABLE_APK,
                            cols,
                            "id = ? and vercode = ?",
                            new String[] { apk.id,
                                    Integer.toString(apk.vercode) }, null,
                            null, null, null);
                    c.moveToFirst();
                    apk.detail_hash = c.getString(0);
                    apk.detail_hashType = c.getString(1);
                    apk.detail_size = c.getInt(2);
                    apk.detail_permissions = CommaSeparatedList.make(c
                            .getString(3));
                    c.close();
                    c = null;
                }
            }
            app.detail_Populated = true;

        } finally {
            if (c != null)
                c.close();
        }
    }

    // Return a list of apps matching the given criteria. Filtering is
    // also done based on compatibility and anti-features according to
    // the user's current preferences.
    public List<App> getApps(boolean getinstalledinfo) {

        // If we're going to need it, get info in what's currently installed
        Map<String, PackageInfo> systemApks = null;
        if (getinstalledinfo) {
            Log.d("FDroid", "Reading installed packages");
            systemApks = new HashMap<String, PackageInfo>();
            List<PackageInfo> installedPackages = mContext.getPackageManager()
                    .getInstalledPackages(0);
            for (PackageInfo appInfo : installedPackages) {
                systemApks.put(appInfo.packageName, appInfo);
            }
        }

        Map<String, App> apps = new HashMap<String, App>();
        Cursor c = null;
        long startTime = System.currentTimeMillis();
        try {

            String cols[] = new String[] { "antiFeatures", "requirements",
                    "id", "name", "summary", "icon", "license", "category",
                    "curVersion", "curVercode", "added", "lastUpdated",
                    "compatible" };
            c = db.query(TABLE_APP, cols, null, null, null, null, null);
            c.moveToFirst();
            while (!c.isAfterLast()) {

                App app = new App();
                app.antiFeatures = DB.CommaSeparatedList.make(c.getString(0));
                app.requirements = DB.CommaSeparatedList.make(c.getString(1));
                app.id = c.getString(2);
                app.name = c.getString(3);
                app.summary = c.getString(4);
                app.icon = c.getString(5);
                app.license = c.getString(6);
                app.category = c.getString(7);
                app.curVersion = c.getString(8);
                app.curVercode = c.getInt(9);
                String sAdded = c.getString(10);
                app.added = (sAdded == null || sAdded.length() == 0) ? null
                        : mDateFormat.parse(sAdded);
                String sLastUpdated = c.getString(11);
                app.lastUpdated = (sLastUpdated == null || sLastUpdated
                        .length() == 0) ? null : mDateFormat
                        .parse(sLastUpdated);
                app.compatible = c.getInt(12) == 1;
                app.hasUpdates = false;

                if (getinstalledinfo && systemApks.containsKey(app.id)) {
                    PackageInfo sysapk = systemApks.get(app.id);
                    app.installedVersion = sysapk.versionName;
                    app.installedVerCode = sysapk.versionCode;
                } else {
                    app.installedVersion = null;
                    app.installedVerCode = 0;
                }

                apps.put(app.id, app);

                c.moveToNext();
            }
            c.close();
            c = null;

            Log.d("FDroid", "Read app data from database " + " (took "
                    + (System.currentTimeMillis() - startTime) + " ms)");

            cols = new String[] { "id", "version", "vercode", "sig", "srcname",
                    "apkName", "minSdkVersion", "added", "features",
                    "compatible", "repo" };
            c = db.query(TABLE_APK, cols, null, null, null, null,
                    "vercode desc");
            c.moveToFirst();
            while (!c.isAfterLast()) {
                Apk apk = new Apk();
                apk.id = c.getString(0);
                apk.version = c.getString(1);
                apk.vercode = c.getInt(2);
                apk.sig = c.getString(3);
                apk.srcname = c.getString(4);
                apk.apkName = c.getString(5);
                apk.minSdkVersion = c.getInt(6);
                String sApkAdded = c.getString(7);
                apk.added = (sApkAdded == null || sApkAdded.length() == 0) ? null
                        : mDateFormat.parse(sApkAdded);
                apk.features = CommaSeparatedList.make(c.getString(8));
                apk.compatible = c.getInt(9) == 1;
                apk.repo = c.getInt(10);
                apps.get(apk.id).apks.add(apk);
                c.moveToNext();
            }
            c.close();

        } catch (Exception e) {
            Log.e("FDroid",
                    "Exception during database reading:\n"
                            + Log.getStackTraceString(e));
        } finally {
            if (c != null) {
                c.close();
            }

            Log.d("FDroid", "Read app and apk data from database " + " (took "
                    + (System.currentTimeMillis() - startTime) + " ms)");
        }

        List<App> result = new ArrayList<App>(apps.values());
        Collections.sort(result);

        // Fill in the hasUpdates fields if we have the necessary information...
        if (getinstalledinfo) {

            // We'll say an application has updates if it's installed AND the
            // installed version is not the 'current' one AND the installed
            // version is older than the current one.
            for (App app : result) {
                Apk curver = app.getCurrentVersion();
                if (curver != null && app.installedVersion != null
                        && !app.installedVersion.equals(curver.version)) {
                    if (app.installedVerCode < curver.vercode) {
                        app.hasUpdates = true;
                        app.updateVersion = curver.version;
                    }
                }
            }
        }

        return result;
    }

    public List<String> doSearch(String query) {

        List<String> ids = new ArrayList<String>();
        Cursor c = null;
        try {
            String filter = "%" + query + "%";
            c = db.query(TABLE_APP, new String[] { "id" },
                    "name like ? or summary like ? or description like ?",
                    new String[] { filter, filter, filter }, null, null, null);
            c.moveToFirst();
            while (!c.isAfterLast()) {
                ids.add(c.getString(0));
                c.moveToNext();
            }
        } finally {
            if (c != null)
                c.close();
        }
        return ids;
    }

    public static class CommaSeparatedList implements Iterable<String> {
        private String value;

        private CommaSeparatedList(String list) {
            value = list;
        }

        public static CommaSeparatedList make(String list) {
            if (list == null || list.length() == 0)
                return null;
            else
                return new CommaSeparatedList(list);
        }

        public static String str(CommaSeparatedList instance) {
            return (instance == null ? null : instance.toString());
        }

        public String toString() {
            return value;
        }

        public Iterator<String> iterator() {
            SimpleStringSplitter splitter = new SimpleStringSplitter(',');
            splitter.setString(value);
            return splitter.iterator();
        }
    }

    private List<App> updateApps = null;

    // Called before a repo update starts. Returns the number of updates
    // available beforehand.
    public int beginUpdate(List<DB.App> apps) {
        // Get a list of all apps. All the apps and apks in this list will
        // have 'updated' set to false at this point, and we will only set
        // it to true when we see the app/apk in a repository. Thus, at the
        // end, any that are still false can be removed.
        updateApps = apps;
        Log.d("FDroid", "AppUpdate: " + updateApps.size()
                + " apps before starting.");
        // Wrap the whole update in a transaction. Make sure to call
        // either endUpdate or cancelUpdate to commit or discard it,
        // respectively.
        db.beginTransaction();

        int count = 0;
        for (App app : updateApps) {
            if (app.hasUpdates)
                count++;
        }
        return count;
    }

    // Called when a repo update ends. Any applications that have not been
    // updated (by a call to updateApplication) are assumed to be no longer
    // in the repos.
    public void endUpdate() {
        if (updateApps == null)
            return;
        Log.d("FDroid", "Processing endUpdate - " + updateApps.size()
                + " apps before");
        for (App app : updateApps) {
            if (!app.updated) {
                // The application hasn't been updated, so it's no longer
                // in the repos.
                Log.d("FDroid", "AppUpdate: " + app.name
                        + " is no longer in any repository - removing");
                db.delete(TABLE_APP, "id = ?", new String[] { app.id });
                db.delete(TABLE_APK, "id = ?", new String[] { app.id });
            } else {
                for (Apk apk : app.apks) {
                    if (!apk.updated) {
                        // The package hasn't been updated, so this is a
                        // version that's no longer available.
                        Log.d("FDroid", "AppUpdate: Package " + apk.id + "/"
                                + apk.version
                                + " is no longer in any repository - removing");
                        db.delete(TABLE_APK, "id = ? and version = ?",
                                new String[] { app.id, apk.version });
                    }
                }
            }
        }
        // Commit updates to the database.
        db.setTransactionSuccessful();
        db.endTransaction();
        Log.d("FDroid", "AppUpdate: " + updateApps.size()
                + " apps on completion.");
        updateApps = null;
        return;
    }

    // Called instead of endUpdate if the update failed.
    public void cancelUpdate() {
        if (updateApps != null) {
            db.endTransaction();
            updateApps = null;
        }
    }

    // Called during update to supply new details for an application (or
    // details of a completely new one). Calls to this must be wrapped by
    // a call to beginUpdate and a call to endUpdate.
    // Returns true if the app was accepted. If it wasn't, it's probably
    // because it's not compatible with the device.
    public boolean updateApplication(App upapp) {

        if (updateApps == null) {
            return false;
        }

        // Lazy initialise this...
        if (compatChecker == null)
            compatChecker = Apk.CompatibilityChecker.getChecker(mContext);

        SharedPreferences prefs = PreferenceManager
                .getDefaultSharedPreferences(mContext);
        boolean prefCompat = prefs.getBoolean("showIncompatible", false);

        // See if it's compatible (by which we mean if it has at least one
        // compatible apk - if it's not, leave it out)
        // Also keep a list of which were compatible, because they're the
        // only ones we'll add, unless the showIncompatible preference is set.
        List<Apk> compatibleapks = new ArrayList<Apk>();
        for (Apk apk : upapp.apks) {
            if (compatChecker.isCompatible(apk)) {
                apk.compatible = true;
                compatibleapks.add(apk);
            }
        }
        if (compatibleapks.size() > 0)
            upapp.compatible = true;
        if (prefCompat)
            compatibleapks = upapp.apks;
        if (compatibleapks.size() == 0)
            return false;

        boolean found = false;
        for (App app : updateApps) {
            if (app.id.equals(upapp.id)) {
                updateApp(app, upapp);
                app.updated = true;
                found = true;
                for (Apk upapk : compatibleapks) {
                    boolean afound = false;
                    for (Apk apk : app.apks) {
                        if (apk.vercode == upapk.vercode) {
                            // Log.d("FDroid", "AppUpdate: " + apk.version
                            // + " is a known version.");
                            updateApkIfDifferent(apk, upapk);
                            apk.updated = true;
                            afound = true;
                            break;
                        }
                    }
                    if (!afound) {
                        // A new version of this application.
                        updateApkIfDifferent(null, upapk);
                        upapk.updated = true;
                        app.apks.add(upapk);
                    }
                }
                break;
            }
        }
        if (!found) {
            // It's a brand new application...
            updateApp(null, upapp);
            for (Apk upapk : compatibleapks) {
                updateApkIfDifferent(null, upapk);
                upapk.updated = true;
            }
            upapp.updated = true;
            updateApps.add(upapp);
        }
        return true;

    }

    // Update application details in the database.
    // 'oldapp' - previous details - i.e. what's in the database.
    // If null, this app is not in the database at all and
    // should be added.
    // 'upapp' - updated details
    private void updateApp(App oldapp, App upapp) {
        ContentValues values = new ContentValues();
        values.put("id", upapp.id);
        values.put("name", upapp.name);
        values.put("summary", upapp.summary);
        values.put("icon", upapp.icon);
        values.put("description", upapp.detail_description);
        values.put("license", upapp.license);
        values.put("category", upapp.category);
        values.put("webURL", upapp.detail_webURL);
        values.put("trackerURL", upapp.detail_trackerURL);
        values.put("sourceURL", upapp.detail_sourceURL);
        values.put("donateURL", upapp.detail_donateURL);
        values.put("added",
                upapp.added == null ? "" : mDateFormat.format(upapp.added));
        values.put(
                "lastUpdated",
                upapp.added == null ? "" : mDateFormat
                        .format(upapp.lastUpdated));
        values.put("curVersion", upapp.curVersion);
        values.put("curVercode", upapp.curVercode);
        values.put("antiFeatures", CommaSeparatedList.str(upapp.antiFeatures));
        values.put("requirements", CommaSeparatedList.str(upapp.requirements));
        values.put("compatible", upapp.compatible ? 1 : 0);
        if (oldapp != null) {
            db.update(TABLE_APP, values, "id = ?", new String[] { oldapp.id });
        } else {
            db.insert(TABLE_APP, null, values);
        }
    }

    // Update apk details in the database, if different to the
    // previous ones.
    // 'oldapk' - previous details - i.e. what's in the database.
    // If null, this apk is not in the database at all and
    // should be added.
    // 'upapk' - updated details
    private void updateApkIfDifferent(Apk oldapk, Apk upapk) {
        ContentValues values = new ContentValues();
        values.put("id", upapk.id);
        values.put("version", upapk.version);
        values.put("vercode", upapk.vercode);
        values.put("repo", upapk.repo);
        values.put("hash", upapk.detail_hash);
        values.put("hashType", upapk.detail_hashType);
        values.put("sig", upapk.sig);
        values.put("srcname", upapk.srcname);
        values.put("size", upapk.detail_size);
        values.put("apkName", upapk.apkName);
        values.put("minSdkVersion", upapk.minSdkVersion);
        values.put("added",
                upapk.added == null ? "" : mDateFormat.format(upapk.added));
        values.put("permissions",
                CommaSeparatedList.str(upapk.detail_permissions));
        values.put("features", CommaSeparatedList.str(upapk.features));
        values.put("compatible", upapk.compatible ? 1 : 0);
        if (oldapk != null) {
            db.update(TABLE_APK, values,
                    "id = ? and vercode = " + Integer.toString(oldapk.vercode),
                    new String[] { oldapk.id });
        } else {
            db.insert(TABLE_APK, null, values);
        }
    }

    // Get details of a repo, given the ID. Returns null if the repo
    // doesn't exist.
    public Repo getRepo(int id) {
        Cursor c = null;
        try {
            c = db.query(TABLE_REPO, new String[] { "address, inuse",
                    "priority", "pubkey", "lastetag" },
                    "id = " + Integer.toString(id), null, null, null, null);
            if (!c.moveToFirst())
                return null;
            Repo repo = new Repo();
            repo.id = id;
            repo.address = c.getString(0);
            repo.inuse = (c.getInt(1) == 1);
            repo.priority = c.getInt(2);
            repo.pubkey = c.getString(3);
            repo.lastetag = c.getString(4);
            return repo;
        } finally {
            if (c != null)
                c.close();
        }
    }

    // Get a list of the configured repositories.
    public List<Repo> getRepos() {
        List<Repo> repos = new ArrayList<Repo>();
        Cursor c = null;
        try {
            c = db.rawQuery(
                    "select id, address, inuse, priority, pubkey, lastetag from "
                            + TABLE_REPO + " order by priority", null);
            c.moveToFirst();
            while (!c.isAfterLast()) {
                Repo repo = new Repo();
                repo.id = c.getInt(0);
                repo.address = c.getString(1);
                repo.inuse = (c.getInt(2) == 1);
                repo.priority = c.getInt(3);
                repo.pubkey = c.getString(4);
                repo.lastetag = c.getString(5);
                repos.add(repo);
                c.moveToNext();
            }
        } catch (Exception e) {
        } finally {
            if (c != null) {
                c.close();
            }
        }
        return repos;
    }

    public void changeServerStatus(String address) {
        db.execSQL("update " + TABLE_REPO
                + " set inuse=1-inuse, lastetag=null where address = ?",
                new String[] { address });
    }

    public void updateRepoByAddress(Repo repo) {
        ContentValues values = new ContentValues();
        values.put("inuse", repo.inuse);
        values.put("priority", repo.priority);
        values.put("pubkey", repo.pubkey);
        values.put("lastetag", (String) null);
        db.update(TABLE_REPO, values, "address = ?",
                new String[] { repo.address });
    }

    public void writeLastEtag(Repo repo) {
        ContentValues values = new ContentValues();
        values.put("lastetag", repo.lastetag);
        db.update(TABLE_REPO, values, "address = ?",
                new String[] { repo.address });
    }

    public void addRepo(String address, int priority, String pubkey,
            boolean inuse) {
        ContentValues values = new ContentValues();
        values.put("address", address);
        values.put("inuse", inuse ? 1 : 0);
        values.put("priority", priority);
        values.put("pubkey", pubkey);
        values.put("lastetag", (String) null);
        db.insert(TABLE_REPO, null, values);
    }

<<<<<<< HEAD
    public void removeRepos(Vector<String> addresses) {
=======
    public void removeServers(List<String> addresses) {
>>>>>>> 716b1c80
        db.beginTransaction();
        try {
            for (String address : addresses) {

                // Before removing the repo, remove any apks that are
                // connected to it...
                Cursor c = null;
                try {
                    c = db.rawQuery("select id from " + TABLE_REPO
                            + " where address = '" + address + "'", null);
                    c.moveToFirst();
                    if (!c.isAfterLast()) {
                        db.delete(TABLE_APK, "repo = ?",
                                new String[] { Integer.toString(c.getInt(0)) });
                    }
                } finally {
                    if (c != null) {
                        c.close();
                    }
                }
                db.delete(TABLE_REPO, "address = ?", new String[] { address });
            }
            db.setTransactionSuccessful();
        } finally {
            db.endTransaction();
        }
    }

    public int getSynchronizationMode() {
        Cursor cursor = db.rawQuery("PRAGMA synchronous", null);
        cursor.moveToFirst();
        int mode = cursor.getInt(0);
        cursor.close();
        return mode;
    }

    public void setSynchronizationMode(int mode) {
        db.execSQL("PRAGMA synchronous = " + mode);
    }
}<|MERGE_RESOLUTION|>--- conflicted
+++ resolved
@@ -1080,11 +1080,7 @@
         db.insert(TABLE_REPO, null, values);
     }
 
-<<<<<<< HEAD
-    public void removeRepos(Vector<String> addresses) {
-=======
-    public void removeServers(List<String> addresses) {
->>>>>>> 716b1c80
+    public void removeRepos(List<String> addresses) {
         db.beginTransaction();
         try {
             for (String address : addresses) {
