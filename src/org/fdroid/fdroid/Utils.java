/*
 * Copyright (C) 2010-12  Ciaran Gultnieks, ciaran@ciarang.com
 *
 * This program is free software; you can redistribute it and/or
 * modify it under the terms of the GNU General Public License
 * as published by the Free Software Foundation; either version 3
 * of the License, or (at your option) any later version.
 *
 * This program is distributed in the hope that it will be useful,
 * but WITHOUT ANY WARRANTY; without even the implied warranty of
 * MERCHANTABILITY or FITNESS FOR A PARTICULAR PURPOSE.  See the
 * GNU General Public License for more details.
 *
 * You should have received a copy of the GNU General Public License
 * along with this program; if not, write to the Free Software
 * Foundation, Inc., 51 Franklin Street, Fifth Floor, Boston, MA  02110-1301, USA.
 */

package org.fdroid.fdroid;

<<<<<<< HEAD
import android.os.Build;

import java.io.Closeable;
import java.io.InputStream;
import java.io.IOException;
import java.io.OutputStream;
=======
import java.io.*;
>>>>>>> 841ec9d2

public final class Utils {

    public static final int BUFFER_SIZE = 4096;

    private static final String[] FRIENDLY_SIZE_FORMAT = {
            "%.0f B", "%.0f KiB", "%.1f MiB", "%.2f GiB" };


    public static void copy(InputStream input, OutputStream output)
            throws IOException {
        copy(input, output, null, null);
    }

    public static void copy(InputStream input, OutputStream output,
                    ProgressListener progressListener,
                    ProgressListener.Event templateProgressEvent)
    throws IOException {
        byte[] buffer = new byte[BUFFER_SIZE];
        int bytesRead = 0;
        while (true) {
            int count = input.read(buffer);
            if (count == -1) {
                break;
            }
            if (progressListener != null) {
                bytesRead += count;
                templateProgressEvent.progress = bytesRead;
                progressListener.onProgress(templateProgressEvent);
            }
            output.write(buffer, 0, count);
        }
        output.flush();
    }

    public static void closeQuietly(Closeable closeable) {
        if (closeable == null) {
            return;
        }
        try {
            closeable.close();
        } catch (IOException ioe) {
            // ignore
        }
    }

<<<<<<< HEAD
    public static boolean hasApi(int apiLevel) {
        return Build.VERSION.SDK_INT >= apiLevel;
    }

    public static int getApi() {
        return Build.VERSION.SDK_INT;
    }
=======
    public static String getFriendlySize(int size) {
        double s = size;
        int i = 0;
        while (i < FRIENDLY_SIZE_FORMAT.length - 1 && s >= 1024) {
            s = (100 * s / 1024) / 100.0;
            i++;
        }
        return String.format(FRIENDLY_SIZE_FORMAT[i], s);
    }

    public static int countSubstringOccurrence(File file, String substring) throws IOException {
        int count = 0;
        BufferedReader reader = null;
        try {

            reader = new BufferedReader(new FileReader(file));
            while(true) {
                String line = reader.readLine();
                if (line == null) {
                    break;
                }
                count += countSubstringOccurrence(line, substring);
            }

        } finally {
            closeQuietly(reader);
        }
        return count;
    }

    /**
     * Thanks to http://stackoverflow.com/a/767910
     */
    public static int countSubstringOccurrence(String toSearch, String substring) {
        int count = 0;
        int index = 0;
        while (true) {
            index = toSearch.indexOf(substring, index);
            if (index == -1){
                break;
            }
            count ++;
            index += substring.length();
        }
        return count;
    }

>>>>>>> 841ec9d2
}<|MERGE_RESOLUTION|>--- conflicted
+++ resolved
@@ -18,16 +18,12 @@
 
 package org.fdroid.fdroid;
 
-<<<<<<< HEAD
 import android.os.Build;
 
 import java.io.Closeable;
 import java.io.InputStream;
 import java.io.IOException;
 import java.io.OutputStream;
-=======
-import java.io.*;
->>>>>>> 841ec9d2
 
 public final class Utils {
 
@@ -74,7 +70,6 @@
         }
     }
 
-<<<<<<< HEAD
     public static boolean hasApi(int apiLevel) {
         return Build.VERSION.SDK_INT >= apiLevel;
     }
@@ -82,7 +77,7 @@
     public static int getApi() {
         return Build.VERSION.SDK_INT;
     }
-=======
+
     public static String getFriendlySize(int size) {
         double s = size;
         int i = 0;
@@ -130,5 +125,4 @@
         return count;
     }
 
->>>>>>> 841ec9d2
 }