--- conflicted
+++ resolved
@@ -151,7 +151,6 @@
         return count;
     }
 
-<<<<<<< HEAD
     public static String formatFingerprint(DB.Repo repo) {
         return formatFingerprint(repo.pubkey);
     }
@@ -181,7 +180,7 @@
         }
         return fingerprintString;
     }
-=======
+    
     public static File getApkCacheDir(Context context) {
         File apkCacheDir = new File(
                 StorageUtils.getCacheDirectory(context, true), "apks");
@@ -191,5 +190,4 @@
         return apkCacheDir;
     }
 
->>>>>>> 21747dcf
 }