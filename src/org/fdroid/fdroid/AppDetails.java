/*
 * Copyright (C) 2010-12  Ciaran Gultnieks, ciaran@ciarang.com
 * Copyright (C) 2013 Stefan Völkel, bd@bc-bd.org
 *
 * This program is free software; you can redistribute it and/or
 * modify it under the terms of the GNU General Public License
 * as published by the Free Software Foundation; either version 3
 * of the License, or (at your option) any later version.
 *
 * This program is distributed in the hope that it will be useful,
 * but WITHOUT ANY WARRANTY; without even the implied warranty of
 * MERCHANTABILITY or FITNESS FOR A PARTICULAR PURPOSE.  See the
 * GNU General Public License for more details.
 *
 * You should have received a copy of the GNU General Public License
 * along with this program; if not, write to the Free Software
 * Foundation, Inc., 51 Franklin Street, Fifth Floor, Boston, MA  02110-1301, USA.
 */

package org.fdroid.fdroid;

import java.io.File;
import java.security.NoSuchAlgorithmException;
import java.util.ArrayList;
import java.util.Iterator;
import java.util.List;

import org.xml.sax.XMLReader;

import android.app.AlertDialog;
import android.app.ListActivity;
import android.app.ProgressDialog;
import android.net.Uri;
import android.os.Bundle;
import android.os.Handler;
import android.os.Message;
import android.preference.PreferenceManager;
import android.widget.ImageView;
import android.widget.LinearLayout;
import android.widget.ListView;
import android.widget.TextView;
import android.widget.Toast;
import android.content.pm.PackageManager;
import android.content.pm.PackageInfo;
import android.content.pm.Signature;
import android.content.pm.PackageManager.NameNotFoundException;
import android.content.Context;
import android.content.DialogInterface;
import android.content.Intent;
import android.content.SharedPreferences;
import android.text.Editable;
import android.text.Html;
import android.text.Html.TagHandler;
import android.text.Spanned;
import android.text.format.DateFormat;
import android.text.method.LinkMovementMethod;
import android.util.Log;
import android.view.LayoutInflater;
import android.view.Menu;
import android.view.MenuItem;
import android.view.SubMenu;
import android.view.View;
import android.view.ViewGroup;
import android.widget.BaseAdapter;
<<<<<<< HEAD
import android.graphics.Bitmap;

=======
>>>>>>> 2ae83e87
import android.support.v4.app.NavUtils;
import android.support.v4.view.MenuItemCompat;

import org.fdroid.fdroid.compat.PackageManagerCompat;
import org.fdroid.fdroid.compat.ActionBarCompat;
import org.fdroid.fdroid.compat.MenuManager;
import org.fdroid.fdroid.DB.CommaSeparatedList;

import com.nostra13.universalimageloader.core.display.FadeInBitmapDisplayer;
import com.nostra13.universalimageloader.core.DisplayImageOptions;
import com.nostra13.universalimageloader.core.ImageLoader;
import com.nostra13.universalimageloader.core.assist.ImageScaleType;
import com.nostra13.universalimageloader.utils.StorageUtils;

import android.os.Environment;

public class AppDetails extends ListActivity {

<<<<<<< HEAD
    private static final int REQUEST_INSTALL = 0;
    private static final int REQUEST_UNINSTALL = 1;

    private static class ViewHolder {
        TextView version;
        TextView status;
        TextView size;
        TextView api;
        TextView buildtype;
        TextView added;
        TextView nativecode;
    }

=======
>>>>>>> 2ae83e87
    private class ApkListAdapter extends BaseAdapter {

        private List<DB.Apk> items;
        private LayoutInflater mInflater;

        public ApkListAdapter(Context context, List<DB.Apk> items) {
            this.items = new ArrayList<DB.Apk>();
            if (items != null) {
                for (DB.Apk apk : items) {
                    this.addItem(apk);
                }
            }
            mInflater = (LayoutInflater) mctx.getSystemService(
                    Context.LAYOUT_INFLATER_SERVICE);
        }

        public void addItem(DB.Apk apk) {
            if (apk.compatible || pref_incompatibleVersions) {
                items.add(apk);
            }
        }

        public List<DB.Apk> getItems() {
            return items;
        }

        @Override
        public int getCount() {
            return items.size();
        }

        @Override
        public Object getItem(int position) {
            return items.get(position);
        }

        @Override
        public long getItemId(int position) {
            return position;
        }

        @Override
        public View getView(int position, View convertView, ViewGroup parent) {

            java.text.DateFormat df = DateFormat.getDateFormat(mctx);
            DB.Apk apk = items.get(position);
            ViewHolder holder;

            if (convertView == null) {
                convertView = mInflater.inflate(R.layout.apklistitem, null);

                holder = new ViewHolder();
                holder.version = (TextView) convertView.findViewById(R.id.version);
                holder.status = (TextView) convertView.findViewById(R.id.status);
                holder.size = (TextView) convertView.findViewById(R.id.size);
                holder.api = (TextView) convertView.findViewById(R.id.api);
                holder.buildtype = (TextView) convertView.findViewById(R.id.buildtype);
                holder.added = (TextView) convertView.findViewById(R.id.added);
                holder.nativecode = (TextView) convertView.findViewById(R.id.nativecode);

                convertView.setTag(holder);
            } else {
                holder = (ViewHolder) convertView.getTag();
            }

            holder.version.setText(getString(R.string.version)
                    + " " + apk.version
                    + (apk == app.curApk ? "   ☆" : ""));

            if (apk.vercode == app.installedVerCode
                    && apk.sig.equals(mInstalledSigID)) {
                holder.status.setText(getString(R.string.inst));
            } else {
                holder.status.setText(getString(R.string.not_inst));
            }

            if (apk.detail_size > 0) {
                holder.size.setText(Utils.getFriendlySize(apk.detail_size));
            } else {
                holder.size.setText("");
            }

            if (apk.minSdkVersion > 0) {
                holder.api.setText(getString(R.string.minsdk_or_later,
                            Utils.getAndroidVersionName(apk.minSdkVersion)));
            } else {
                holder.api.setText("");
            }

            if (apk.srcname != null) {
                holder.buildtype.setText("source");
            } else {
                holder.buildtype.setText("bin");
            }

            if (apk.added != null) {
                holder.added.setText(getString(R.string.added_on,
                            df.format(apk.added)));
            } else {
                holder.added.setText("");
            }

            if (pref_expert && apk.nativecode != null) {
                holder.nativecode.setText(apk.nativecode.toString().replaceAll(","," "));
            } else {
                holder.nativecode.setText("");
            }

            // Disable it all if it isn't compatible...
            View[] views = {
                convertView,
                holder.version,
                holder.status,
                holder.size,
                holder.api,
                holder.buildtype,
                holder.added,
                holder.nativecode
            };

            for (View view : views) {
                view.setEnabled(apk.compatible);
            }

            return convertView;
        }
    }

    private static final int INSTALL = Menu.FIRST;
    private static final int UNINSTALL = Menu.FIRST + 1;
    private static final int IGNOREALL = Menu.FIRST + 2;
    private static final int IGNORETHIS = Menu.FIRST + 3;
    private static final int WEBSITE = Menu.FIRST + 4;
    private static final int ISSUES = Menu.FIRST + 5;
    private static final int SOURCE = Menu.FIRST + 6;
    private static final int LAUNCH = Menu.FIRST + 7;
    private static final int SHARE = Menu.FIRST + 8;
    private static final int DONATE = Menu.FIRST + 9;
    private static final int BITCOIN = Menu.FIRST + 10;
    private static final int LITECOIN = Menu.FIRST + 11;
    private static final int DOGECOIN = Menu.FIRST + 12;
    private static final int FLATTR = Menu.FIRST + 13;
    private static final int DONATE_URL = Menu.FIRST + 14;

    private DB.App app;
    private String appid;
    private PackageManager mPm;
    private DownloadHandler downloadHandler;
    private boolean stateRetained;

    private boolean startingIgnoreAll;
    private int startingIgnoreThis;

    LinearLayout headerView;
    View infoView;

<<<<<<< HEAD
    private final Context mctx = this;
    private DisplayImageOptions displayImageOptions;
=======
    private Context mctx = this;
    private InstallManager installManager;
>>>>>>> 2ae83e87

    @Override
    protected void onCreate(Bundle savedInstanceState) {

        ((FDroidApp) getApplication()).applyTheme(this);

        super.onCreate(savedInstanceState);

        displayImageOptions = new DisplayImageOptions.Builder()
            .cacheInMemory(true)
            .cacheOnDisc(true)
            .imageScaleType(ImageScaleType.NONE)
            .showImageOnLoading(R.drawable.ic_repo_app_default)
            .showImageForEmptyUri(R.drawable.ic_repo_app_default)
            .bitmapConfig(Bitmap.Config.RGB_565)
            .build();

        ActionBarCompat abCompat = ActionBarCompat.create(this);
        abCompat.setDisplayHomeAsUpEnabled(true);

        setContentView(R.layout.appdetails);

        Intent i = getIntent();
        Uri data = i.getData();
        if (data != null) {
            if (data.isHierarchical()) {
                if (data.getHost() != null && data.getHost().equals("details")) {
                    // market://details?id=app.id
                    appid = data.getQueryParameter("id");
                } else {
                    // https://f-droid.org/app/app.id
                    appid = data.getLastPathSegment();
                    if (appid != null && appid.equals("app")) appid = null;
                }
            } else {
                // fdroid.app:app.id
                appid = data.getEncodedSchemeSpecificPart();
            }
            Log.d("FDroid", "AppDetails launched from link, for '" + appid
                    + "'");
        } else if (!i.hasExtra("appid")) {
            Log.d("FDroid", "No application ID in AppDetails!?");
        } else {
            appid = i.getStringExtra("appid");
        }

        if (i.hasExtra("from")) {
            setTitle(i.getStringExtra("from"));
        }

        mPm = getPackageManager();
        installManager = new InstallManager(this, mPm, myInstallCallback);
        
        // Get the preferences we're going to use in this Activity...
        AppDetails old = (AppDetails) getLastNonConfigurationInstance();
        if (old != null) {
            copyState(old);
        } else {
            if (!reset()) {
                finish();
                return;
            }
            resetRequired = false;
        }

        // Set up the list...
        headerView = new LinearLayout(this);
        ListView lv = (ListView) findViewById(android.R.id.list);
        lv.addHeaderView(headerView);
        ApkListAdapter la = new ApkListAdapter(this, app.apks);
        setListAdapter(la);

        SharedPreferences prefs = PreferenceManager
                .getDefaultSharedPreferences(getBaseContext());
        pref_expert = prefs.getBoolean("expert", false);
        pref_permissions = prefs.getBoolean("showPermissions", false);
        pref_incompatibleVersions = prefs.getBoolean(
                "incompatibleVersions", false);

        startViews();

    }

    private boolean pref_expert;
    private boolean pref_permissions;
    private boolean pref_incompatibleVersions;
    private boolean resetRequired;

    // The signature of the installed version.
    private Signature mInstalledSignature;
    private String mInstalledSigID;

    @Override
    protected void onResume() {
        super.onResume();
        if (resetRequired) {
            if (!reset()) {
                finish();
                return;
            }
            resetRequired = false;
        }
        updateViews();

        MenuManager.create(this).invalidateOptionsMenu();

        if (downloadHandler != null) {
            downloadHandler.startUpdates();
        }
    }

    @Override
    protected void onPause() {
        if (downloadHandler != null) {
            downloadHandler.stopUpdates();
        }
        if (app != null && (app.ignoreAllUpdates != startingIgnoreAll
                || app.ignoreThisUpdate != startingIgnoreThis)) {
            try {
                DB db = DB.getDB();
                db.setIgnoreUpdates(app.id,
                        app.ignoreAllUpdates, app.ignoreThisUpdate);
            } finally {
                DB.releaseDB();
            }
        }
        super.onPause();
    }

    @Override
    public Object onRetainNonConfigurationInstance() {
        stateRetained = true;
        return this;
    }

    @Override
    protected void onDestroy() {
        if (downloadHandler != null) {
            if (!stateRetained)
                downloadHandler.cancel();
            downloadHandler.destroy();
        }
        super.onDestroy();
    }

    // Copy all relevant state from an old instance. This is used in
    // place of reset(), so it must initialize all fields normally set
    // there.
    private void copyState(AppDetails old) {
        if (old.downloadHandler != null)
            downloadHandler = new DownloadHandler(old.downloadHandler);
        app = old.app;
        mInstalledSignature = old.mInstalledSignature;
        mInstalledSigID = old.mInstalledSigID;
    }

    // Reset the display and list contents. Used when entering the activity, and
    // also when something has been installed/uninstalled.
    // Return true if the app was found, false otherwise.
    private boolean reset() {

        Log.d("FDroid", "Getting application details for " + appid);
        app = null;
        if (appid != null && appid.length() > 0) {
            List<DB.App> apps = ((FDroidApp) getApplication()).getApps();
            for (DB.App tapp : apps) {
                if (tapp.id.equals(appid)) {
                    app = tapp;
                    break;
                }
            }
        }
        if (app == null) {
            Toast toast = Toast.makeText(this,
                    getString(R.string.no_such_app), Toast.LENGTH_LONG);
            toast.show();
            finish();
            return false;
        }

        // Make sure the app is populated.
        try {
            DB db = DB.getDB();
            db.populateDetails(app, 0);
        } catch (Exception ex) {
            Log.d("FDroid", "Failed to populate app - " + ex.getMessage());
        } finally {
            DB.releaseDB();
        }

        startingIgnoreAll = app.ignoreAllUpdates;
        startingIgnoreThis = app.ignoreThisUpdate;

        // Get the signature of the installed package...
        mInstalledSignature = null;
        mInstalledSigID = null;
        if (app.installedVersion != null) {
            PackageManager pm = getBaseContext().getPackageManager();
            try {
                PackageInfo pi = pm.getPackageInfo(appid,
                        PackageManager.GET_SIGNATURES);
                mInstalledSignature = pi.signatures[0];
                Hasher hash = new Hasher("MD5", mInstalledSignature
                        .toCharsString().getBytes());
                mInstalledSigID = hash.getHash();
            } catch (NameNotFoundException e) {
                Log.d("FDroid", "Failed to get installed signature");
            } catch (NoSuchAlgorithmException e) {
                Log.d("FDroid", "Failed to calculate signature MD5 sum");
                mInstalledSignature = null;
            }
        }
        return true;
    }

    private void startViews() {

        // Insert the 'infoView' (which contains the summary, various odds and
        // ends, and the description) into the appropriate place, if we're in
        // landscape mode. In portrait mode, we put it in the listview's
        // header..
        infoView = View.inflate(this, R.layout.appinfo, null);
        LinearLayout landparent = (LinearLayout) findViewById(R.id.landleft);
        headerView.removeAllViews();
        if (landparent != null) {
            landparent.addView(infoView);
            Log.d("FDroid", "Setting landparent infoview");
        } else {
            headerView.addView(infoView);
            Log.d("FDroid", "Setting header infoview");
        }

        // Set the icon...
        ImageView iv = (ImageView) findViewById(R.id.icon);
        ImageLoader.getInstance().displayImage(app.iconUrl, iv,
            displayImageOptions);

        // Set the title and other header details...
        TextView tv = (TextView) findViewById(R.id.title);
        tv.setText(app.name);
        tv = (TextView) findViewById(R.id.license);
        tv.setText(app.license);

        tv = (TextView) findViewById(R.id.categories);
        tv.setText(app.categories.toString().replaceAll(",",", "));

        tv = (TextView) infoView.findViewById(R.id.description);

        tv.setMovementMethod(LinkMovementMethod.getInstance());

        // Need this to add the unimplemented support for ordered and unordered
        // lists to Html.fromHtml().
        class HtmlTagHandler implements TagHandler {
            int listNum;

            @Override
            public void handleTag(boolean opening, String tag, Editable output,
                    XMLReader reader) {
                if (tag.equals("ul")) {
                    if (opening)
                        listNum = -1;
                    else
                        output.append('\n');
                } else if (opening && tag.equals("ol")) {
                    if (opening)
                        listNum = 1;
                    else
                        output.append('\n');
                } else if (tag.equals("li")) {
                    if (opening) {
                        if (listNum == -1) {
                            output.append("\t• ");
                        } else {
                            output.append("\t").append(Integer.toString(listNum)).append(". ");
                            listNum++;
                        }
                    } else {
                        output.append('\n');
                    }
                }
            }
        }
        Spanned desc = Html.fromHtml(
                app.detail_description, null, new HtmlTagHandler());
        tv.setText(desc.subSequence(0, desc.length() - 2));

        tv = (TextView) infoView.findViewById(R.id.appid);
        if (pref_expert)
            tv.setText(app.id);
        else
            tv.setVisibility(View.GONE);

        tv = (TextView) infoView.findViewById(R.id.summary);
        tv.setText(app.summary);

        if (pref_permissions && !app.apks.isEmpty()) {
            tv = (TextView) infoView.findViewById(R.id.permissions_list);

            CommaSeparatedList permsList = app.apks.get(0).detail_permissions;
            if (permsList == null) {
                tv.setText(getString(R.string.no_permissions));
            } else {
                Iterator<String> permissions = permsList.iterator();
                StringBuilder sb = new StringBuilder();
                while (permissions.hasNext()) {
                    String permissionName = permissions.next();
                    try {
                        Permission permission = new Permission(this, permissionName);
                        sb.append("\t• ").append(permission.getName()).append('\n');
                    } catch (NameNotFoundException e) {
                        if (permissionName.equals("ACCESS_SUPERUSER")) {
                            sb.append("\t• Full permissions to all device features and storage\n");
                        } else {
                            Log.d("FDroid", "Permission not yet available: "
                                    +permissionName);
                        }
                    }
                }
                if (sb.length() > 0) sb.setLength(sb.length() - 1);
                tv.setText(sb.toString());
            }
            tv = (TextView) infoView.findViewById(R.id.permissions);
            tv.setText(getString(
                    R.string.permissions_for_long, app.apks.get(0).version));
        } else {
            infoView.findViewById(R.id.permissions).setVisibility(View.GONE);
            infoView.findViewById(R.id.permissions_list).setVisibility(View.GONE);
        }

        tv = (TextView) infoView.findViewById(R.id.antifeatures);
        if (app.antiFeatures != null) {
            StringBuilder sb = new StringBuilder();
            for (String af : app.antiFeatures) {
                String afdesc = descAntiFeature(af);
                if (afdesc != null) {
                    sb.append("\t• ").append(afdesc).append("\n");
                }
            }
            if (sb.length() > 0) {
                sb.setLength(sb.length() - 1);
                tv.setText(sb.toString());
            } else {
                tv.setVisibility(View.GONE);
            }
        } else {
            tv.setVisibility(View.GONE);
        }
    }

    private String descAntiFeature(String af) {
        if (af.equals("Ads"))
            return getString(R.string.antiadslist);
        if (af.equals("Tracking"))
            return getString(R.string.antitracklist);
        if (af.equals("NonFreeNet"))
            return getString(R.string.antinonfreenetlist);
        if (af.equals("NonFreeAdd"))
            return getString(R.string.antinonfreeadlist);
        if (af.equals("NonFreeDep"))
            return getString(R.string.antinonfreedeplist);
        if (af.equals("UpstreamNonFree"))
            return getString(R.string.antiupstreamnonfreelist);
        return null;
    }

    private void updateViews() {

        // Refresh the list...
        ApkListAdapter la = (ApkListAdapter) getListAdapter();
        la.notifyDataSetChanged();

        TextView tv = (TextView) findViewById(R.id.status);
        if (app.installedVersion == null)
            tv.setText(getString(R.string.details_notinstalled));
        else
            tv.setText(getString(R.string.details_installed,
                    app.installedVersion));

        tv = (TextView) infoView.findViewById(R.id.signature);
        if (pref_expert && mInstalledSignature != null) {
            tv.setVisibility(View.VISIBLE);
            tv.setText("Signed: " + mInstalledSigID);
        } else {
            tv.setVisibility(View.GONE);
        }

    }

    @Override
    protected void onListItemClick(ListView l, View v, int position, long id) {
        app.curApk = app.apks.get(position - l.getHeaderViewsCount());
        if (app.installedVerCode == app.curApk.vercode)
            removeApk(app.id);
        else if (app.installedVerCode > app.curApk.vercode) {
            AlertDialog.Builder ask_alrt = new AlertDialog.Builder(this);
            ask_alrt.setMessage(getString(R.string.installDowngrade));
            ask_alrt.setPositiveButton(getString(R.string.yes),
                    new DialogInterface.OnClickListener() {
                        @Override
                        public void onClick(DialogInterface dialog,
                                int whichButton) {
                            install();
                        }
                    });
            ask_alrt.setNegativeButton(getString(R.string.no),
                    new DialogInterface.OnClickListener() {
                        @Override
                        public void onClick(DialogInterface dialog,
                                int whichButton) {
                        }
                    });
            AlertDialog alert = ask_alrt.create();
            alert.show();
        } else
            install();
    }

    @Override
    public boolean onPrepareOptionsMenu(Menu menu) {

        super.onCreateOptionsMenu(menu);
        menu.clear();
        if (app == null)
            return true;
        if (app.toUpdate) {
            MenuItemCompat.setShowAsAction(menu.add(
                        Menu.NONE, INSTALL, 0, R.string.menu_upgrade)
                        .setIcon(R.drawable.ic_menu_refresh),
                    MenuItemCompat.SHOW_AS_ACTION_ALWAYS |
                    MenuItemCompat.SHOW_AS_ACTION_WITH_TEXT);
        }
        if (app.installedVersion == null && app.curApk != null) {
            MenuItemCompat.setShowAsAction(menu.add(
                        Menu.NONE, INSTALL, 1, R.string.menu_install)
                        .setIcon(android.R.drawable.ic_menu_add),
                    MenuItemCompat.SHOW_AS_ACTION_ALWAYS |
                    MenuItemCompat.SHOW_AS_ACTION_WITH_TEXT);
        } else if (app.installedVersion != null) {
            MenuItemCompat.setShowAsAction(menu.add(
                        Menu.NONE, UNINSTALL, 1, R.string.menu_uninstall)
                        .setIcon(android.R.drawable.ic_menu_delete),
                    MenuItemCompat.SHOW_AS_ACTION_IF_ROOM |
                    MenuItemCompat.SHOW_AS_ACTION_WITH_TEXT);

            if (mPm.getLaunchIntentForPackage(app.id) != null) {
                MenuItemCompat.setShowAsAction(menu.add(
                            Menu.NONE, LAUNCH, 1, R.string.menu_launch)
                            .setIcon(android.R.drawable.ic_media_play),
                        MenuItemCompat.SHOW_AS_ACTION_ALWAYS |
                        MenuItemCompat.SHOW_AS_ACTION_WITH_TEXT);
            }
        }

        MenuItemCompat.setShowAsAction(menu.add(
                    Menu.NONE, SHARE, 1, R.string.menu_share)
                    .setIcon(android.R.drawable.ic_menu_share),
                MenuItemCompat.SHOW_AS_ACTION_IF_ROOM |
                MenuItemCompat.SHOW_AS_ACTION_WITH_TEXT);

        menu.add(Menu.NONE, IGNOREALL, 2, R.string.menu_ignore_all)
                    .setIcon(android.R.drawable.ic_menu_close_clear_cancel)
                    .setCheckable(true)
                    .setChecked(app.ignoreAllUpdates);

        if (app.hasUpdates) {
            menu.add(Menu.NONE, IGNORETHIS, 2, R.string.menu_ignore_this)
                        .setIcon(android.R.drawable.ic_menu_close_clear_cancel)
                        .setCheckable(true)
                        .setChecked(app.ignoreThisUpdate >= app.curApk.vercode);
        }
        if (app.detail_webURL.length() > 0) {
            menu.add(Menu.NONE, WEBSITE, 3, R.string.menu_website).setIcon(
                    android.R.drawable.ic_menu_view);
        }
        if (app.detail_trackerURL.length() > 0) {
            menu.add(Menu.NONE, ISSUES, 4, R.string.menu_issues).setIcon(
                    android.R.drawable.ic_menu_view);
        }
        if (app.detail_sourceURL.length() > 0) {
            menu.add(Menu.NONE, SOURCE, 5, R.string.menu_source).setIcon(
                    android.R.drawable.ic_menu_view);
        }

        if (app.detail_bitcoinAddr != null || app.detail_litecoinAddr != null ||
                app.detail_dogecoinAddr != null ||
                app.detail_flattrID != null || app.detail_donateURL != null) {
            SubMenu donate = menu.addSubMenu(Menu.NONE, DONATE, 7,
                    R.string.menu_donate).setIcon(
                    android.R.drawable.ic_menu_send);
            if (app.detail_bitcoinAddr != null)
                donate.add(Menu.NONE, BITCOIN, 8, R.string.menu_bitcoin);
            if (app.detail_litecoinAddr != null)
                donate.add(Menu.NONE, LITECOIN, 8, R.string.menu_litecoin);
            if (app.detail_dogecoinAddr != null)
                donate.add(Menu.NONE, DOGECOIN, 8, R.string.menu_dogecoin);
            if (app.detail_flattrID != null)
                donate.add(Menu.NONE, FLATTR, 9, R.string.menu_flattr);
            if (app.detail_donateURL != null)
                donate.add(Menu.NONE, DONATE_URL, 10, R.string.menu_website);
        }

        return true;
    }


    public void tryOpenUri(String s) {
        Intent intent = new Intent(Intent.ACTION_VIEW, Uri.parse(s));
        if (intent.resolveActivity(getPackageManager()) == null) {
            Toast.makeText(this,
                    getString(R.string.no_handler_app, intent.getDataString()),
                    Toast.LENGTH_LONG).show();
            return;
        }
        startActivity(intent);
    }

    @Override
    public boolean onOptionsItemSelected(MenuItem item) {

        switch (item.getItemId()) {

        case android.R.id.home:
            NavUtils.navigateUpFromSameTask(this);
            return true;

        case LAUNCH:
            launchApk(app.id);
            return true;

        case SHARE:
            shareApp(app);
            return true;

        case INSTALL:
            // Note that this handles updating as well as installing.
            if (app.curApk != null)
                install();
            return true;

        case UNINSTALL:
            removeApk(app.id);
            return true;

        case IGNOREALL:
            app.ignoreAllUpdates ^= true;
            item.setChecked(app.ignoreAllUpdates);
            return true;

        case IGNORETHIS:
            if (app.ignoreThisUpdate >= app.curApk.vercode)
                app.ignoreThisUpdate = 0;
            else
                app.ignoreThisUpdate = app.curApk.vercode;
            item.setChecked(app.ignoreThisUpdate > 0);
            return true;

        case WEBSITE:
            tryOpenUri(app.detail_webURL);
            return true;

        case ISSUES:
            tryOpenUri(app.detail_trackerURL);
            return true;

        case SOURCE:
            tryOpenUri(app.detail_sourceURL);
            return true;

        case BITCOIN:
            tryOpenUri("bitcoin:" + app.detail_bitcoinAddr);
            return true;

        case LITECOIN:
            tryOpenUri("litecoin:" + app.detail_litecoinAddr);
            return true;

        case DOGECOIN:
            tryOpenUri("dogecoin:" + app.detail_dogecoinAddr);
            return true;

        case FLATTR:
            tryOpenUri("https://flattr.com/thing/" + app.detail_flattrID);
            return true;

        case DONATE_URL:
            tryOpenUri(app.detail_donateURL);
            return true;

        }
        return super.onOptionsItemSelected(item);
    }

    // Install the version of this app denoted by 'app.curApk'.
    private void install() {

        String ra = null;
        try {
            DB db = DB.getDB();
            DB.Repo repo = db.getRepo(app.curApk.repo);
            if (repo != null)
                ra = repo.address;
        } catch (Exception ex) {
            Log.d("FDroid", "Failed to get repo address - " + ex.getMessage());
        } finally {
            DB.releaseDB();
        }
        if (ra == null)
            return;
        final String repoaddress = ra;

        if (!app.curApk.compatible) {
            AlertDialog.Builder ask_alrt = new AlertDialog.Builder(this);
            ask_alrt.setMessage(getString(R.string.installIncompatible));
            ask_alrt.setPositiveButton(getString(R.string.yes),
                    new DialogInterface.OnClickListener() {
                        @Override
                        public void onClick(DialogInterface dialog,
                                int whichButton) {
                            downloadHandler = new DownloadHandler(app.curApk,
                                    repoaddress, Utils
                                    .getApkCacheDir(getBaseContext()));
                        }
                    });
            ask_alrt.setNegativeButton(getString(R.string.no),
                    new DialogInterface.OnClickListener() {
                        @Override
                        public void onClick(DialogInterface dialog,
                                int whichButton) {
                        }
                    });
            AlertDialog alert = ask_alrt.create();
            alert.show();
            return;
        }
        if (mInstalledSigID != null && app.curApk.sig != null
                && !app.curApk.sig.equals(mInstalledSigID)) {
            AlertDialog.Builder builder = new AlertDialog.Builder(this);
            builder.setMessage(R.string.SignatureMismatch).setPositiveButton(
                    getString(R.string.ok),
                    new DialogInterface.OnClickListener() {
                        @Override
                        public void onClick(DialogInterface dialog, int id) {
                            dialog.cancel();
                        }
                    });
            AlertDialog alert = builder.create();
            alert.show();
            return;
        }
        downloadHandler = new DownloadHandler(app.curApk, repoaddress,
                Utils.getApkCacheDir(getBaseContext()));
    }
    
    private void installApk(File file, String id) {
        installManager.installApk(file, id);

        ((FDroidApp) getApplication()).invalidateApp(id);
    }

<<<<<<< HEAD
    private void installApk(File file, String id) {
        Intent intent = new Intent(Intent.ACTION_VIEW);
        intent.setDataAndType(Uri.parse("file://" + file.getPath()),
                "application/vnd.android.package-archive");
        startActivityForResult(intent, REQUEST_INSTALL);
=======
    private void removeApk(String id) {
        installManager.removeApk(id);

>>>>>>> 2ae83e87
        ((FDroidApp) getApplication()).invalidateApp(id);
    }
    
    private InstallManager.InstallCallback myInstallCallback = new InstallManager.InstallCallback() {

        @Override
        public void onPackageInstalled(int returnCode, boolean unattended) {
            // TODO: check return code?!
            if (downloadHandler != null) {
                downloadHandler = null;
            }

            PackageManagerCompat.setInstaller(mPm, app.id);
            resetRequired = true;
            
            // TODO: Somehow the internal API needs time to update the package state.
            // This needs to be done nicer!
            if (unattended) {
                Thread wait = new Thread(new Runnable() {
                    @Override
                    public void run() {
                        try {
                            Thread.sleep(200);
                        } catch (InterruptedException e) {
                        }
                        runOnUiThread(new Runnable() {
                            @Override
                            public void run() {
                                Log.d("FDroid", "resume");
                                onResume();
                            }
                        });
                    }
                });
                wait.start();
            }
        }

        @Override
        public void onPackageDeleted(int returnCode, boolean unattended) {
            // TODO: check return code?!
            resetRequired = true;
            
            // TODO: Somehow the internal API needs time to update the package state.
            // This needs to be done nicer!
            if (unattended) {
                Thread wait = new Thread(new Runnable() {
                    @Override
                    public void run() {
                        try {
                            Thread.sleep(200);
                        } catch (InterruptedException e) {
                        }
                        runOnUiThread(new Runnable() {
                            @Override
                            public void run() {
                                Log.d("FDroid", "resume");
                                onResume();
                            }
                        });
                    }
                });
                wait.start();
            }
        }
    };

    private void launchApk(String id) {
        Intent intent = mPm.getLaunchIntentForPackage(id);
        startActivity(intent);
    }

    private void shareApp(DB.App app) {
        Intent shareIntent = new Intent(Intent.ACTION_SEND);
        shareIntent.setType("text/plain");

        shareIntent.putExtra(Intent.EXTRA_SUBJECT, "Android App: "+app.name);
        shareIntent.putExtra(Intent.EXTRA_TEXT, app.name+" ("+app.summary+") - https://f-droid.org/app/"+app.id);

        startActivity(Intent.createChooser(shareIntent, getString(R.string.menu_share)));
    }

    private ProgressDialog createProgressDialog(String file, int p, int max) {
        final ProgressDialog pd = new ProgressDialog(this);
        pd.setProgressStyle(ProgressDialog.STYLE_HORIZONTAL);
        pd.setMessage(getString(R.string.download_server) + ":\n " + file);
        pd.setMax(max);
        pd.setProgress(p);
        pd.setCancelable(true);
        pd.setCanceledOnTouchOutside(false);
        pd.setOnCancelListener(new DialogInterface.OnCancelListener() {
            @Override
            public void onCancel(DialogInterface dialog) {
                downloadHandler.cancel();
            }
        });
        pd.setButton(DialogInterface.BUTTON_NEUTRAL,
                getString(R.string.cancel),
                new DialogInterface.OnClickListener() {
                    @Override
                    public void onClick(DialogInterface dialog, int which) {
                        pd.cancel();
                    }
                });
        pd.show();
        return pd;
    }

    // Handler used to update the progress dialog while downloading.
    private class DownloadHandler extends Handler {
        private Downloader download;
        private ProgressDialog pd;
        private boolean updating;
        private String id;

        public DownloadHandler(DB.Apk apk, String repoaddress, File destdir) {
            id = apk.id;
            download = new Downloader(apk, repoaddress, destdir);
            download.start();
            startUpdates();
        }

        public DownloadHandler(DownloadHandler oldHandler) {
            if (oldHandler != null) {
                download = oldHandler.download;
            }
            startUpdates();
        }

        public boolean updateProgress() {
            boolean finished = false;
            switch (download.getStatus()) {
            case RUNNING:
                if (pd == null) {
                    pd = createProgressDialog(download.remoteFile(),
                            download.getProgress(), download.getMax());
                } else {
                    pd.setProgress(download.getProgress());
                }
                break;
            case ERROR:
                if (pd != null)
                    pd.dismiss();
                String text;
                if (download.getErrorType() == Downloader.Error.CORRUPT)
                    text = getString(R.string.corrupt_download);
                else
                    text = download.getErrorMessage();
                Toast.makeText(AppDetails.this, text, Toast.LENGTH_LONG).show();
                finished = true;
                break;
            case DONE:
                if (pd != null)
                    pd.dismiss();
                installApk(download.localFile(), id);
                finished = true;
                break;
            case CANCELLED:
                Toast.makeText(AppDetails.this,
                        getString(R.string.download_cancelled),
                        Toast.LENGTH_SHORT).show();
                finished = true;
                break;
            default:
                break;
            }
            return finished;
        }

        public void startUpdates() {
            if (!updating) {
                updating = true;
                sendEmptyMessage(0);
            }
        }

        public void stopUpdates() {
            updating = false;
            removeMessages(0);
        }

        public void cancel() {
            if (download != null)
                download.interrupt();
        }

        public void destroy() {
            // The dialog can't be dismissed when it's not displayed,
            // so do it when the activity is being destroyed.
            if (pd != null) {
                pd.dismiss();
                pd = null;
            }
            // Cancel any scheduled updates so that we don't
            // accidentally recreate the progress dialog.
            stopUpdates();
        }

        // Repeatedly run updateProgress() until it's finished.
        @Override
        public void handleMessage(Message msg) {
            if (download == null)
                return;
            boolean finished = updateProgress();
            if (finished)
                download = null;
            else
                sendMessageDelayed(obtainMessage(), 50);
        }
    }

    @Override
    protected void onActivityResult(int requestCode, int resultCode, Intent data) {
        installManager.handleOnActivityResult(requestCode, resultCode, data);
    }

}<|MERGE_RESOLUTION|>--- conflicted
+++ resolved
@@ -62,11 +62,8 @@
 import android.view.View;
 import android.view.ViewGroup;
 import android.widget.BaseAdapter;
-<<<<<<< HEAD
 import android.graphics.Bitmap;
 
-=======
->>>>>>> 2ae83e87
 import android.support.v4.app.NavUtils;
 import android.support.v4.view.MenuItemCompat;
 
@@ -84,10 +81,6 @@
 import android.os.Environment;
 
 public class AppDetails extends ListActivity {
-
-<<<<<<< HEAD
-    private static final int REQUEST_INSTALL = 0;
-    private static final int REQUEST_UNINSTALL = 1;
 
     private static class ViewHolder {
         TextView version;
@@ -99,8 +92,6 @@
         TextView nativecode;
     }
 
-=======
->>>>>>> 2ae83e87
     private class ApkListAdapter extends BaseAdapter {
 
         private List<DB.Apk> items;
@@ -257,13 +248,9 @@
     LinearLayout headerView;
     View infoView;
 
-<<<<<<< HEAD
     private final Context mctx = this;
     private DisplayImageOptions displayImageOptions;
-=======
-    private Context mctx = this;
     private InstallManager installManager;
->>>>>>> 2ae83e87
 
     @Override
     protected void onCreate(Bundle savedInstanceState) {
@@ -923,17 +910,9 @@
         ((FDroidApp) getApplication()).invalidateApp(id);
     }
 
-<<<<<<< HEAD
-    private void installApk(File file, String id) {
-        Intent intent = new Intent(Intent.ACTION_VIEW);
-        intent.setDataAndType(Uri.parse("file://" + file.getPath()),
-                "application/vnd.android.package-archive");
-        startActivityForResult(intent, REQUEST_INSTALL);
-=======
     private void removeApk(String id) {
         installManager.removeApk(id);
 
->>>>>>> 2ae83e87
         ((FDroidApp) getApplication()).invalidateApp(id);
     }
     
