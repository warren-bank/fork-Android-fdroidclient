/*
 * Copyright (C) 2010-12  Ciaran Gultnieks, ciaran@ciarang.com
 * Copyright (C) 2013 Stefan Völkel, bd@bc-bd.org
 *
 * This program is free software; you can redistribute it and/or
 * modify it under the terms of the GNU General Public License
 * as published by the Free Software Foundation; either version 3
 * of the License, or (at your option) any later version.
 *
 * This program is distributed in the hope that it will be useful,
 * but WITHOUT ANY WARRANTY; without even the implied warranty of
 * MERCHANTABILITY or FITNESS FOR A PARTICULAR PURPOSE.  See the
 * GNU General Public License for more details.
 *
 * You should have received a copy of the GNU General Public License
 * along with this program; if not, write to the Free Software
 * Foundation, Inc., 51 Franklin Street, Fifth Floor, Boston, MA  02110-1301, USA.
 */

package org.fdroid.fdroid;

import android.content.*;
import android.widget.*;
import org.fdroid.fdroid.data.*;
import org.xml.sax.XMLReader;

import android.annotation.TargetApi;
import android.app.AlertDialog;
import android.app.ListActivity;
import android.app.ProgressDialog;
import android.bluetooth.BluetoothAdapter;
import android.net.Uri;
import android.nfc.NfcAdapter;
import android.os.Build;
import android.os.Bundle;
import android.os.Handler;
import android.os.Message;
import android.preference.PreferenceManager;
import android.support.v4.app.NavUtils;
import android.support.v4.view.MenuItemCompat;
import android.content.pm.ApplicationInfo;
import android.content.pm.PackageManager;
import android.content.pm.PackageInfo;
import android.content.pm.Signature;
import android.content.pm.PackageManager.NameNotFoundException;
import android.text.Editable;
import android.text.Html;
import android.text.Html.TagHandler;
import android.text.Spanned;
import android.text.format.DateFormat;
import android.text.method.LinkMovementMethod;
import android.util.Log;
import android.view.LayoutInflater;
import android.view.Menu;
import android.view.MenuItem;
import android.view.SubMenu;
import android.view.View;
import android.view.ViewGroup;
import android.graphics.Bitmap;

import com.nostra13.universalimageloader.core.DisplayImageOptions;
import com.nostra13.universalimageloader.core.ImageLoader;
import com.nostra13.universalimageloader.core.assist.ImageScaleType;

import org.fdroid.fdroid.Utils.CommaSeparatedList;
import org.fdroid.fdroid.compat.ActionBarCompat;
import org.fdroid.fdroid.compat.MenuManager;
import org.fdroid.fdroid.compat.PackageManagerCompat;

import java.io.File;
import java.security.NoSuchAlgorithmException;
import java.util.Iterator;
import java.util.List;

public class AppDetails extends ListActivity {
    private static final String TAG = "AppDetails";

<<<<<<< HEAD
=======
    private static final int REQUEST_INSTALL = 0;
    private static final int REQUEST_UNINSTALL = 1;
    public static final int REQUEST_ENABLE_BLUETOOTH = 2;

    public static final String EXTRA_APPID = "appid";
    public static final String EXTRA_FROM = "from";

    private FDroidApp fdroidApp;
    private ApkListAdapter adapter;

>>>>>>> d287dca8
    private static class ViewHolder {
        TextView version;
        TextView status;
        TextView size;
        TextView api;
        TextView incompatibleReasons;
        TextView buildtype;
        TextView added;
        TextView nativecode;
    }

    private class ApkListAdapter extends ArrayAdapter<Apk> {

        private LayoutInflater mInflater = (LayoutInflater) mctx.getSystemService(
                Context.LAYOUT_INFLATER_SERVICE);

        public ApkListAdapter(Context context, App app) {
            super(context, 0);
            List<Apk> apks = ApkProvider.Helper.findByApp(context, app.id);
            for (Apk apk : apks ) {
                if (apk.compatible || pref_incompatibleVersions) {
                    add(apk);
                }
            }

        }

        @Override
        public View getView(int position, View convertView, ViewGroup parent) {

            java.text.DateFormat df = DateFormat.getDateFormat(mctx);
            Apk apk = getItem(position);
            ViewHolder holder;

            if (convertView == null) {
                convertView = mInflater.inflate(R.layout.apklistitem, null);

                holder = new ViewHolder();
                holder.version = (TextView) convertView.findViewById(R.id.version);
                holder.status = (TextView) convertView.findViewById(R.id.status);
                holder.size = (TextView) convertView.findViewById(R.id.size);
                holder.api = (TextView) convertView.findViewById(R.id.api);
                holder.incompatibleReasons = (TextView) convertView.findViewById(R.id.incompatible_reasons);
                holder.buildtype = (TextView) convertView.findViewById(R.id.buildtype);
                holder.added = (TextView) convertView.findViewById(R.id.added);
                holder.nativecode = (TextView) convertView.findViewById(R.id.nativecode);

                convertView.setTag(holder);
            } else {
                holder = (ViewHolder) convertView.getTag();
            }

            holder.version.setText(getString(R.string.version)
                    + " " + apk.version
                    + (apk.vercode == app.suggestedVercode ? "  ☆" : ""));

            if (apk.vercode == app.installedVersionCode
                    && mInstalledSigID != null && apk.sig != null
                    && apk.sig.equals(mInstalledSigID)) {
                holder.status.setText(getString(R.string.inst));
            } else {
                holder.status.setText(getString(R.string.not_inst));
            }

            if (apk.size > 0) {
                holder.size.setText(Utils.getFriendlySize(apk.size));
                holder.size.setVisibility(View.VISIBLE);
            } else {
                holder.size.setVisibility(View.GONE);
            }

            if (!pref_expert) {
                holder.api.setVisibility(View.GONE);
            } else if (apk.minSdkVersion > 0 && apk.maxSdkVersion > 0) {
                holder.api.setText(getString(R.string.minsdk_up_to_maxsdk,
                            Utils.getAndroidVersionName(apk.minSdkVersion),
                            Utils.getAndroidVersionName(apk.maxSdkVersion)));
                holder.api.setVisibility(View.VISIBLE);
            } else if (apk.minSdkVersion > 0) {
                holder.api.setText(getString(R.string.minsdk_or_later,
                            Utils.getAndroidVersionName(apk.minSdkVersion)));
                holder.api.setVisibility(View.VISIBLE);
            } else if (apk.maxSdkVersion > 0) {
                holder.api.setText(getString(R.string.up_to_maxsdk,
                            Utils.getAndroidVersionName(apk.maxSdkVersion)));
                holder.api.setVisibility(View.VISIBLE);
            }

            if (apk.srcname != null) {
                holder.buildtype.setText("source");
            } else {
                holder.buildtype.setText("bin");
            }

            if (apk.added != null) {
                holder.added.setText(getString(R.string.added_on,
                            df.format(apk.added)));
                holder.added.setVisibility(View.VISIBLE);
            } else {
                holder.added.setVisibility(View.GONE);
            }

            if (pref_expert && apk.nativecode != null) {
                holder.nativecode.setText(apk.nativecode.toString().replaceAll(","," "));
                holder.nativecode.setVisibility(View.VISIBLE);
            } else {
                holder.nativecode.setVisibility(View.GONE);
            }

            if (apk.incompatible_reasons != null) {
                holder.incompatibleReasons.setText(
                    getResources().getString(
                        R.string.requires_features,
                        apk.incompatible_reasons.toPrettyString()));
                holder.incompatibleReasons.setVisibility(View.VISIBLE);
            } else {
                holder.incompatibleReasons.setVisibility(View.GONE);
            }

            // Disable it all if it isn't compatible...
            View[] views = {
                convertView,
                holder.version,
                holder.status,
                holder.size,
                holder.api,
                holder.buildtype,
                holder.added,
                holder.nativecode
            };

            for (View v : views) {
                v.setEnabled(apk.compatible);
            }

            return convertView;
        }
    }

    private static final int INSTALL = Menu.FIRST;
    private static final int UNINSTALL = Menu.FIRST + 1;
    private static final int IGNOREALL = Menu.FIRST + 2;
    private static final int IGNORETHIS = Menu.FIRST + 3;
    private static final int WEBSITE = Menu.FIRST + 4;
    private static final int ISSUES = Menu.FIRST + 5;
    private static final int SOURCE = Menu.FIRST + 6;
    private static final int LAUNCH = Menu.FIRST + 7;
    private static final int SHARE = Menu.FIRST + 8;
    private static final int DONATE = Menu.FIRST + 9;
    private static final int BITCOIN = Menu.FIRST + 10;
    private static final int LITECOIN = Menu.FIRST + 11;
    private static final int DOGECOIN = Menu.FIRST + 12;
    private static final int FLATTR = Menu.FIRST + 13;
    private static final int DONATE_URL = Menu.FIRST + 14;
    private static final int SEND_VIA_BLUETOOTH = Menu.FIRST + 15;

    private App app;
    private String appid;
    private PackageManager mPm;
    private DownloadHandler downloadHandler;
    private boolean stateRetained;

    private boolean startingIgnoreAll;
    private int startingIgnoreThis;

    LinearLayout headerView;
    View infoView;

    private final Context mctx = this;
    private DisplayImageOptions displayImageOptions;
    private InstallManager installManager;

    @Override
    protected void onCreate(Bundle savedInstanceState) {

        fdroidApp = ((FDroidApp) getApplication());
        fdroidApp.applyTheme(this);

        super.onCreate(savedInstanceState);

        displayImageOptions = new DisplayImageOptions.Builder()
            .cacheInMemory(true)
            .cacheOnDisk(true)
            .imageScaleType(ImageScaleType.NONE)
            .showImageOnLoading(R.drawable.ic_repo_app_default)
            .showImageForEmptyUri(R.drawable.ic_repo_app_default)
            .bitmapConfig(Bitmap.Config.RGB_565)
            .build();

        setContentView(R.layout.appdetails);

        // Actionbar cannot be accessed until after setContentView (on 3.0 and 3.1 devices)
        // see: http://blog.perpetumdesign.com/2011/08/strange-case-of-dr-action-and-mr-bar.html
        // for reason why.
        ActionBarCompat.create(this).setDisplayHomeAsUpEnabled(true);

        Intent i = getIntent();
        Uri data = i.getData();
        if (data != null) {
            if (data.isHierarchical()) {
                if (data.getHost() != null && data.getHost().equals("details")) {
                    // market://details?id=app.id
                    appid = data.getQueryParameter("id");
                } else {
                    // https://f-droid.org/app/app.id
                    appid = data.getLastPathSegment();
                    if (appid != null && appid.equals("app")) appid = null;
                }
            } else {
                // fdroid.app:app.id
                appid = data.getEncodedSchemeSpecificPart();
            }
            Log.d("FDroid", "AppDetails launched from link, for '" + appid + "'");
        } else if (!i.hasExtra(EXTRA_APPID)) {
            Log.d("FDroid", "No application ID in AppDetails!?");
        } else {
            appid = i.getStringExtra(EXTRA_APPID);
        }

        if (i.hasExtra(EXTRA_FROM)) {
            setTitle(i.getStringExtra(EXTRA_FROM));
        }

        mPm = getPackageManager();
        installManager = new InstallManager(this, mPm, myInstallCallback);
        
        // Get the preferences we're going to use in this Activity...
        AppDetails old = (AppDetails) getLastNonConfigurationInstance();
        if (old != null) {
            copyState(old);
        } else {
            if (!reset()) {
                finish();
                return;
            }
            resetRequired = false;
        }

        SharedPreferences prefs = PreferenceManager
                .getDefaultSharedPreferences(getBaseContext());
        pref_expert = prefs.getBoolean(Preferences.PREF_EXPERT, false);
        pref_permissions = prefs.getBoolean(Preferences.PREF_PERMISSIONS, false);
        pref_incompatibleVersions = prefs.getBoolean(
                Preferences.PREF_INCOMP_VER, false);

        // Set up the list...
        headerView = new LinearLayout(this);
        ListView lv = (ListView) findViewById(android.R.id.list);
        lv.addHeaderView(headerView);
        adapter = new ApkListAdapter(this, app);
        setListAdapter(adapter);

        startViews();

    }

    private boolean pref_expert;
    private boolean pref_permissions;
    private boolean pref_incompatibleVersions;
    private boolean resetRequired;

    // The signature of the installed version.
    private Signature mInstalledSignature;
    private String mInstalledSigID;

    @Override
    protected void onResume() {
        super.onResume();
        if (resetRequired) {
            if (!reset()) {
                finish();
                return;
            }
            resetRequired = false;
        }
        updateViews();

        MenuManager.create(this).invalidateOptionsMenu();

        if (downloadHandler != null) {
            downloadHandler.startUpdates();
        }
    }

    @Override
    protected void onPause() {
        if (downloadHandler != null) {
            downloadHandler.stopUpdates();
        }
        if (app != null && (app.ignoreAllUpdates != startingIgnoreAll
                || app.ignoreThisUpdate != startingIgnoreThis)) {
            setIgnoreUpdates(app.id, app.ignoreAllUpdates, app.ignoreThisUpdate);
        }
        super.onPause();
    }

    public void setIgnoreUpdates(String appId, boolean ignoreAll, int ignoreVersionCode) {

        Uri uri = AppProvider.getContentUri(appId);

        ContentValues values = new ContentValues(2);
        values.put(AppProvider.DataColumns.IGNORE_ALLUPDATES, ignoreAll ? 1 : 0);
        values.put(AppProvider.DataColumns.IGNORE_THISUPDATE, ignoreVersionCode);

        getContentResolver().update(uri, values, null, null);

    }


    @Override
    public Object onRetainNonConfigurationInstance() {
        stateRetained = true;
        return this;
    }

    @Override
    protected void onDestroy() {
        if (downloadHandler != null) {
            if (!stateRetained)
                downloadHandler.cancel();
            downloadHandler.destroy();
        }
        super.onDestroy();
    }

    // Copy all relevant state from an old instance. This is used in
    // place of reset(), so it must initialize all fields normally set
    // there.
    private void copyState(AppDetails old) {
        if (old.downloadHandler != null)
            downloadHandler = new DownloadHandler(old.downloadHandler);
        app = old.app;
        mInstalledSignature = old.mInstalledSignature;
        mInstalledSigID = old.mInstalledSigID;
    }

    // Reset the display and list contents. Used when entering the activity, and
    // also when something has been installed/uninstalled.
    // Return true if the app was found, false otherwise.
    private boolean reset() {

        Log.d("FDroid", "Getting application details for " + appid);
        app = null;

        if (appid != null && appid.length() > 0) {
            app = AppProvider.Helper.findById(getContentResolver(), appid);
        }

        if (app == null) {
            Toast toast = Toast.makeText(this,
                    getString(R.string.no_such_app), Toast.LENGTH_LONG);
            toast.show();
            finish();
            return false;
        }

        startingIgnoreAll = app.ignoreAllUpdates;
        startingIgnoreThis = app.ignoreThisUpdate;

        // Get the signature of the installed package...
        mInstalledSignature = null;
        mInstalledSigID = null;
        if (app.isInstalled()) {
            PackageManager pm = getBaseContext().getPackageManager();
            try {
                PackageInfo pi = pm.getPackageInfo(appid,
                        PackageManager.GET_SIGNATURES);
                mInstalledSignature = pi.signatures[0];
                Hasher hash = new Hasher("MD5", mInstalledSignature
                        .toCharsString().getBytes());
                mInstalledSigID = hash.getHash();
            } catch (NameNotFoundException e) {
                Log.d("FDroid", "Failed to get installed signature");
            } catch (NoSuchAlgorithmException e) {
                Log.d("FDroid", "Failed to calculate signature MD5 sum");
                mInstalledSignature = null;
            }
        }
        return true;
    }

    private void startViews() {

        // Insert the 'infoView' (which contains the summary, various odds and
        // ends, and the description) into the appropriate place, if we're in
        // landscape mode. In portrait mode, we put it in the listview's
        // header..
        infoView = View.inflate(this, R.layout.appinfo, null);
        LinearLayout landparent = (LinearLayout) findViewById(R.id.landleft);
        headerView.removeAllViews();
        if (landparent != null) {
            landparent.addView(infoView);
            Log.d("FDroid", "Setting landparent infoview");
        } else {
            headerView.addView(infoView);
            Log.d("FDroid", "Setting header infoview");
        }

        // Set the icon...
        ImageView iv = (ImageView) findViewById(R.id.icon);
        ImageLoader.getInstance().displayImage(app.iconUrl, iv,
            displayImageOptions);

        // Set the title and other header details...
        TextView tv = (TextView) findViewById(R.id.title);
        tv.setText(app.name);
        tv = (TextView) findViewById(R.id.license);
        tv.setText(app.license);

        if (app.categories != null) {
            tv = (TextView) findViewById(R.id.categories);
            tv.setText(app.categories.toString().replaceAll(",",", "));
        }

        tv = (TextView) infoView.findViewById(R.id.description);

        tv.setMovementMethod(LinkMovementMethod.getInstance());

        // Need this to add the unimplemented support for ordered and unordered
        // lists to Html.fromHtml().
        class HtmlTagHandler implements TagHandler {
            int listNum;

            @Override
            public void handleTag(boolean opening, String tag, Editable output,
                    XMLReader reader) {
                if (tag.equals("ul")) {
                    if (opening)
                        listNum = -1;
                    else
                        output.append('\n');
                } else if (opening && tag.equals("ol")) {
                    if (opening)
                        listNum = 1;
                    else
                        output.append('\n');
                } else if (tag.equals("li")) {
                    if (opening) {
                        if (listNum == -1) {
                            output.append("\t• ");
                        } else {
                            output.append("\t").append(Integer.toString(listNum)).append(". ");
                            listNum++;
                        }
                    } else {
                        output.append('\n');
                    }
                }
            }
        }
        Spanned desc = Html.fromHtml(
                app.description, null, new HtmlTagHandler());
        tv.setText(desc.subSequence(0, desc.length() - 2));

        tv = (TextView) infoView.findViewById(R.id.appid);
        if (pref_expert)
            tv.setText(app.id);
        else
            tv.setVisibility(View.GONE);

        tv = (TextView) infoView.findViewById(R.id.summary);
        tv.setText(app.summary);

        Apk curApk = null;
        for (int i = 0; i < adapter.getCount(); i ++) {
            Apk apk = adapter.getItem(i);
            if (apk.vercode == app.suggestedVercode) {
                curApk = apk;
                break;
            }
        }

        if (pref_permissions && !adapter.isEmpty() &&
                ((curApk != null && curApk.compatible) || pref_incompatibleVersions)) {
            tv = (TextView) infoView.findViewById(R.id.permissions_list);

            CommaSeparatedList permsList = adapter.getItem(0).permissions;
            if (permsList == null) {
                tv.setText(getString(R.string.no_permissions));
            } else {
                Iterator<String> permissions = permsList.iterator();
                StringBuilder sb = new StringBuilder();
                while (permissions.hasNext()) {
                    String permissionName = permissions.next();
                    try {
                        Permission permission = new Permission(this, permissionName);
                        sb.append("\t• ").append(permission.getName()).append('\n');
                    } catch (NameNotFoundException e) {
                        if (permissionName.equals("ACCESS_SUPERUSER")) {
                            sb.append("\t• Full permissions to all device features and storage\n");
                        } else {
                            Log.d("FDroid", "Permission not yet available: "
                                    +permissionName);
                        }
                    }
                }
                if (sb.length() > 0) sb.setLength(sb.length() - 1);
                tv.setText(sb.toString());
            }
            tv = (TextView) infoView.findViewById(R.id.permissions);
            tv.setText(getString(
                    R.string.permissions_for_long, adapter.getItem(0).version));
        } else {
            infoView.findViewById(R.id.permissions).setVisibility(View.GONE);
            infoView.findViewById(R.id.permissions_list).setVisibility(View.GONE);
        }

        tv = (TextView) infoView.findViewById(R.id.antifeatures);
        if (app.antiFeatures != null) {
            StringBuilder sb = new StringBuilder();
            for (String af : app.antiFeatures) {
                String afdesc = descAntiFeature(af);
                if (afdesc != null) {
                    sb.append("\t• ").append(afdesc).append("\n");
                }
            }
            if (sb.length() > 0) {
                sb.setLength(sb.length() - 1);
                tv.setText(sb.toString());
            } else {
                tv.setVisibility(View.GONE);
            }
        } else {
            tv.setVisibility(View.GONE);
        }
    }

    private String descAntiFeature(String af) {
        if (af.equals("Ads"))
            return getString(R.string.antiadslist);
        if (af.equals("Tracking"))
            return getString(R.string.antitracklist);
        if (af.equals("NonFreeNet"))
            return getString(R.string.antinonfreenetlist);
        if (af.equals("NonFreeAdd"))
            return getString(R.string.antinonfreeadlist);
        if (af.equals("NonFreeDep"))
            return getString(R.string.antinonfreedeplist);
        if (af.equals("UpstreamNonFree"))
            return getString(R.string.antiupstreamnonfreelist);
        return null;
    }

    private void updateViews() {

        // Refresh the list...
        adapter.notifyDataSetChanged();

        TextView tv = (TextView) findViewById(R.id.status);
        if (app.isInstalled()) {
            tv.setText(getString(R.string.details_installed,
                    app.installedVersionName));
            NfcBeamManager.setAndroidBeam(this, app.id);
        } else {
            tv.setText(getString(R.string.details_notinstalled));
            NfcBeamManager.disableAndroidBeam(this);
        }

        tv = (TextView) infoView.findViewById(R.id.signature);
        if (pref_expert && mInstalledSignature != null) {
            tv.setVisibility(View.VISIBLE);
            tv.setText("Signed: " + mInstalledSigID);
        } else {
            tv.setVisibility(View.GONE);
        }

    }

    @Override
    protected void onListItemClick(ListView l, View v, int position, long id) {
        final Apk apk = adapter.getItem(position - l.getHeaderViewsCount());
        if (app.installedVersionCode == apk.vercode)
            removeApk(app.id);
        else if (app.installedVersionCode > apk.vercode) {
            AlertDialog.Builder ask_alrt = new AlertDialog.Builder(this);
            ask_alrt.setMessage(getString(R.string.installDowngrade));
            ask_alrt.setPositiveButton(getString(R.string.yes),
                    new DialogInterface.OnClickListener() {
                        @Override
                        public void onClick(DialogInterface dialog,
                                int whichButton) {
                            install(apk);
                        }
                    });
            ask_alrt.setNegativeButton(getString(R.string.no),
                    new DialogInterface.OnClickListener() {
                        @Override
                        public void onClick(DialogInterface dialog,
                                int whichButton) {
                        }
                    });
            AlertDialog alert = ask_alrt.create();
            alert.show();
        } else
            install(apk);
    }

    @Override
    public boolean onPrepareOptionsMenu(Menu menu) {

        super.onCreateOptionsMenu(menu);
        menu.clear();
        if (app == null)
            return true;
        if (app.canAndWantToUpdate()) {
            MenuItemCompat.setShowAsAction(menu.add(
                        Menu.NONE, INSTALL, 0, R.string.menu_upgrade)
                        .setIcon(R.drawable.ic_menu_refresh),
                    MenuItemCompat.SHOW_AS_ACTION_ALWAYS |
                    MenuItemCompat.SHOW_AS_ACTION_WITH_TEXT);
        }

        // Check count > 0 due to incompatible apps resulting in an empty list.
        if (!app.isInstalled() && app.suggestedVercode > 0 &&
                adapter.getCount() > 0) {
            MenuItemCompat.setShowAsAction(menu.add(
                        Menu.NONE, INSTALL, 1, R.string.menu_install)
                        .setIcon(android.R.drawable.ic_menu_add),
                    MenuItemCompat.SHOW_AS_ACTION_ALWAYS |
                    MenuItemCompat.SHOW_AS_ACTION_WITH_TEXT);
        } else if (app.isInstalled()) {
            MenuItemCompat.setShowAsAction(menu.add(
                        Menu.NONE, UNINSTALL, 1, R.string.menu_uninstall)
                        .setIcon(android.R.drawable.ic_menu_delete),
                    MenuItemCompat.SHOW_AS_ACTION_IF_ROOM |
                    MenuItemCompat.SHOW_AS_ACTION_WITH_TEXT);

            if (mPm.getLaunchIntentForPackage(app.id) != null) {
                MenuItemCompat.setShowAsAction(menu.add(
                            Menu.NONE, LAUNCH, 1, R.string.menu_launch)
                            .setIcon(android.R.drawable.ic_media_play),
                        MenuItemCompat.SHOW_AS_ACTION_ALWAYS |
                        MenuItemCompat.SHOW_AS_ACTION_WITH_TEXT);
            }
        }

        MenuItemCompat.setShowAsAction(menu.add(
                    Menu.NONE, SHARE, 1, R.string.menu_share)
                    .setIcon(android.R.drawable.ic_menu_share),
                MenuItemCompat.SHOW_AS_ACTION_IF_ROOM |
                MenuItemCompat.SHOW_AS_ACTION_WITH_TEXT);

        menu.add(Menu.NONE, IGNOREALL, 2, R.string.menu_ignore_all)
                    .setIcon(android.R.drawable.ic_menu_close_clear_cancel)
                    .setCheckable(true)
                    .setChecked(app.ignoreAllUpdates);

        if (app.hasUpdates()) {
            menu.add(Menu.NONE, IGNORETHIS, 2, R.string.menu_ignore_this)
                        .setIcon(android.R.drawable.ic_menu_close_clear_cancel)
                        .setCheckable(true)
                        .setChecked(app.ignoreThisUpdate >= app.suggestedVercode);
        }
        if (app.webURL.length() > 0) {
            menu.add(Menu.NONE, WEBSITE, 3, R.string.menu_website).setIcon(
                    android.R.drawable.ic_menu_view);
        }
        if (app.trackerURL.length() > 0) {
            menu.add(Menu.NONE, ISSUES, 4, R.string.menu_issues).setIcon(
                    android.R.drawable.ic_menu_view);
        }
        if (app.sourceURL.length() > 0) {
            menu.add(Menu.NONE, SOURCE, 5, R.string.menu_source).setIcon(
                    android.R.drawable.ic_menu_view);
        }

        if (app.bitcoinAddr != null || app.litecoinAddr != null ||
                app.dogecoinAddr != null ||
                app.flattrID != null || app.donateURL != null) {
            SubMenu donate = menu.addSubMenu(Menu.NONE, DONATE, 7,
                    R.string.menu_donate).setIcon(
                    android.R.drawable.ic_menu_send);
            if (app.bitcoinAddr != null)
                donate.add(Menu.NONE, BITCOIN, 8, R.string.menu_bitcoin);
            if (app.litecoinAddr != null)
                donate.add(Menu.NONE, LITECOIN, 8, R.string.menu_litecoin);
            if (app.dogecoinAddr != null)
                donate.add(Menu.NONE, DOGECOIN, 8, R.string.menu_dogecoin);
            if (app.flattrID != null)
                donate.add(Menu.NONE, FLATTR, 9, R.string.menu_flattr);
            if (app.donateURL != null)
                donate.add(Menu.NONE, DONATE_URL, 10, R.string.menu_website);
        }
        if (app.isInstalled() && fdroidApp.bluetoothAdapter != null) { // ignore on devices without Bluetooth
            menu.add(Menu.NONE, SEND_VIA_BLUETOOTH, 6, R.string.send_via_bluetooth);
        }

        return true;
    }


    public void tryOpenUri(String s) {
        Intent intent = new Intent(Intent.ACTION_VIEW, Uri.parse(s));
        if (intent.resolveActivity(getPackageManager()) == null) {
            Toast.makeText(this,
                    getString(R.string.no_handler_app, intent.getDataString()),
                    Toast.LENGTH_LONG).show();
            return;
        }
        startActivity(intent);
    }

    @Override
    public boolean onOptionsItemSelected(MenuItem item) {

        switch (item.getItemId()) {

        case android.R.id.home:
            NavUtils.navigateUpFromSameTask(this);
            return true;

        case LAUNCH:
            launchApk(app.id);
            return true;

        case SHARE:
            shareApp(app);
            return true;

        case INSTALL:
            // Note that this handles updating as well as installing.
            if (app.suggestedVercode > 0) {
                final Apk apkToInstall = ApkProvider.Helper.find(this, app.id, app.suggestedVercode);
                install(apkToInstall);
            }
            return true;

        case UNINSTALL:
            removeApk(app.id);
            return true;

        case IGNOREALL:
            app.ignoreAllUpdates ^= true;
            item.setChecked(app.ignoreAllUpdates);
            return true;

        case IGNORETHIS:
            if (app.ignoreThisUpdate >= app.suggestedVercode)
                app.ignoreThisUpdate = 0;
            else
                app.ignoreThisUpdate = app.suggestedVercode;
            item.setChecked(app.ignoreThisUpdate > 0);
            return true;

        case WEBSITE:
            tryOpenUri(app.webURL);
            return true;

        case ISSUES:
            tryOpenUri(app.trackerURL);
            return true;

        case SOURCE:
            tryOpenUri(app.sourceURL);
            return true;

        case BITCOIN:
            tryOpenUri("bitcoin:" + app.bitcoinAddr);
            return true;

        case LITECOIN:
            tryOpenUri("litecoin:" + app.litecoinAddr);
            return true;

        case DOGECOIN:
            tryOpenUri("dogecoin:" + app.dogecoinAddr);
            return true;

        case FLATTR:
            tryOpenUri("https://flattr.com/thing/" + app.flattrID);
            return true;

        case DONATE_URL:
            tryOpenUri(app.donateURL);
            return true;

        case SEND_VIA_BLUETOOTH:
            /*
             * If Bluetooth has not been enabled/turned on, then
             * enabling device discoverability will automatically enable Bluetooth
             */
            Intent discoverBt = new Intent(BluetoothAdapter.ACTION_REQUEST_DISCOVERABLE);
            discoverBt.putExtra(BluetoothAdapter.EXTRA_DISCOVERABLE_DURATION, 121);
            startActivityForResult(discoverBt, REQUEST_ENABLE_BLUETOOTH);
            // if this is successful, the Bluetooth transfer is started
            return true;

        }
        return super.onOptionsItemSelected(item);
    }

    // Install the version of this app denoted by 'app.curApk'.
    private void install(final Apk apk) {
        String [] projection = { RepoProvider.DataColumns.ADDRESS };
        Repo repo = RepoProvider.Helper.findById(this, apk.repo, projection);
        if (repo == null || repo.address == null) {
            return;
        }
        final String repoaddress = repo.address;

        if (!apk.compatible) {
            AlertDialog.Builder ask_alrt = new AlertDialog.Builder(this);
            ask_alrt.setMessage(getString(R.string.installIncompatible));
            ask_alrt.setPositiveButton(getString(R.string.yes),
                    new DialogInterface.OnClickListener() {
                        @Override
                        public void onClick(DialogInterface dialog,
                                int whichButton) {
                            downloadHandler = new DownloadHandler(apk,
                                    repoaddress, Utils
                                    .getApkCacheDir(getBaseContext()));
                        }
                    });
            ask_alrt.setNegativeButton(getString(R.string.no),
                    new DialogInterface.OnClickListener() {
                        @Override
                        public void onClick(DialogInterface dialog,
                                int whichButton) {
                        }
                    });
            AlertDialog alert = ask_alrt.create();
            alert.show();
            return;
        }
        if (mInstalledSigID != null && apk.sig != null
                && !apk.sig.equals(mInstalledSigID)) {
            AlertDialog.Builder builder = new AlertDialog.Builder(this);
            builder.setMessage(R.string.SignatureMismatch).setPositiveButton(
                    getString(R.string.ok),
                    new DialogInterface.OnClickListener() {
                        @Override
                        public void onClick(DialogInterface dialog, int id) {
                            dialog.cancel();
                        }
                    });
            AlertDialog alert = builder.create();
            alert.show();
            return;
        }
        downloadHandler = new DownloadHandler(apk, repoaddress,
                Utils.getApkCacheDir(getBaseContext()));
    }
    
    private void installApk(File file, String id) {
        installManager.installApk(file, id);

<<<<<<< HEAD
        ((FDroidApp) getApplication()).invalidateApp(id);
    }

    private void removeApk(String id) {
        installManager.removeApk(id);

        ((FDroidApp) getApplication()).invalidateApp(id);
=======
    private void removeApk(String id) {
        PackageInfo pkginfo;
        try {
            pkginfo = mPm.getPackageInfo(id, 0);
        } catch (NameNotFoundException e) {
            Log.d("FDroid", "Couldn't find package " + id + " to uninstall.");
            return;
        }
        Uri uri = Uri.fromParts("package", pkginfo.packageName, null);
        Intent intent = new Intent(Intent.ACTION_DELETE, uri);
        startActivityForResult(intent, REQUEST_UNINSTALL);
        notifyAppChanged(id);

    }

    @TargetApi(14)
    private void extraNotUnknownSource(Intent intent) {
        if (Build.VERSION.SDK_INT < 14) {
            return;
        }
        intent.putExtra(Intent.EXTRA_NOT_UNKNOWN_SOURCE, true);
    }

    private void installApk(File file, String id) {
        Intent intent = new Intent(Intent.ACTION_VIEW);
        intent.setDataAndType(Uri.parse("file://" + file.getPath()),
                "application/vnd.android.package-archive");
        extraNotUnknownSource(intent);
        startActivityForResult(intent, REQUEST_INSTALL);
        notifyAppChanged(id);
    }

    /**
     * We could probably drop this, and let the PackageReceiver take care of notifications
     * for us, but I don't think the package receiver notifications are very instantaneous.
     */
    private void notifyAppChanged(String id) {
        getContentResolver().notifyChange(AppProvider.getContentUri(id), null);
>>>>>>> d287dca8
    }
    
    private InstallManager.InstallCallback myInstallCallback = new InstallManager.InstallCallback() {

        @Override
        public void onPackageInstalled(int returnCode, boolean unattended) {
            // TODO: check return code?!
            if (downloadHandler != null) {
                downloadHandler = null;
            }

            PackageManagerCompat.setInstaller(mPm, app.id);
            resetRequired = true;
            
            // TODO: Somehow the internal API needs time to update the package state.
            // This needs to be done nicer!
            if (unattended) {
                Thread wait = new Thread(new Runnable() {
                    @Override
                    public void run() {
                        try {
                            Thread.sleep(200);
                        } catch (InterruptedException e) {
                        }
                        runOnUiThread(new Runnable() {
                            @Override
                            public void run() {
                                Log.d("FDroid", "resume");
                                onResume();
                            }
                        });
                    }
                });
                wait.start();
            }
        }

        @Override
        public void onPackageDeleted(int returnCode, boolean unattended) {
            // TODO: check return code?!
            resetRequired = true;
            
            // TODO: Somehow the internal API needs time to update the package state.
            // This needs to be done nicer!
            if (unattended) {
                Thread wait = new Thread(new Runnable() {
                    @Override
                    public void run() {
                        try {
                            Thread.sleep(200);
                        } catch (InterruptedException e) {
                        }
                        runOnUiThread(new Runnable() {
                            @Override
                            public void run() {
                                Log.d("FDroid", "resume");
                                onResume();
                            }
                        });
                    }
                });
                wait.start();
            }
        }
    };

    private void launchApk(String id) {
        Intent intent = mPm.getLaunchIntentForPackage(id);
        startActivity(intent);
    }

    private void shareApp(App app) {
        Intent shareIntent = new Intent(Intent.ACTION_SEND);
        shareIntent.setType("text/plain");

        shareIntent.putExtra(Intent.EXTRA_SUBJECT, app.name);
        shareIntent.putExtra(Intent.EXTRA_TEXT, app.name+" ("+app.summary+") - https://f-droid.org/app/"+app.id);

        startActivity(Intent.createChooser(shareIntent, getString(R.string.menu_share)));
    }

    private ProgressDialog createProgressDialog(String file, int p, int max) {
        final ProgressDialog pd = new ProgressDialog(this);
        pd.setProgressStyle(ProgressDialog.STYLE_HORIZONTAL);
        pd.setMessage(getString(R.string.download_server) + ":\n " + file);
        pd.setMax(max);
        pd.setProgress(p);
        pd.setCancelable(true);
        pd.setCanceledOnTouchOutside(false);
        pd.setOnCancelListener(new DialogInterface.OnCancelListener() {
            @Override
            public void onCancel(DialogInterface dialog) {
                downloadHandler.cancel();
            }
        });
        pd.setButton(DialogInterface.BUTTON_NEUTRAL,
                getString(R.string.cancel),
                new DialogInterface.OnClickListener() {
                    @Override
                    public void onClick(DialogInterface dialog, int which) {
                        pd.cancel();
                    }
                });
        pd.show();
        return pd;
    }

    // Handler used to update the progress dialog while downloading.
    private class DownloadHandler extends Handler {
        private Downloader download;
        private ProgressDialog pd;
        private boolean updating;
        private String id;

        public DownloadHandler(Apk apk, String repoaddress, File destdir) {
            id = apk.id;
            download = new Downloader(apk, repoaddress, destdir);
            download.start();
            startUpdates();
        }

        public DownloadHandler(DownloadHandler oldHandler) {
            if (oldHandler != null) {
                download = oldHandler.download;
            }
            startUpdates();
        }

        public boolean updateProgress() {
            boolean finished = false;
            switch (download.getStatus()) {
            case RUNNING:
                if (pd == null) {
                    pd = createProgressDialog(download.remoteFile(),
                            download.getProgress(), download.getMax());
                } else {
                    pd.setProgress(download.getProgress());
                }
                break;
            case ERROR:
                if (pd != null)
                    pd.dismiss();
                String text;
                if (download.getErrorType() == Downloader.Error.CORRUPT)
                    text = getString(R.string.corrupt_download);
                else
                    text = download.getErrorMessage();
                Toast.makeText(AppDetails.this, text, Toast.LENGTH_LONG).show();
                finished = true;
                break;
            case DONE:
                if (pd != null)
                    pd.dismiss();
                installApk(download.localFile(), id);
                finished = true;
                break;
            case CANCELLED:
                Toast.makeText(AppDetails.this,
                        getString(R.string.download_cancelled),
                        Toast.LENGTH_SHORT).show();
                finished = true;
                break;
            default:
                break;
            }
            return finished;
        }

        public void startUpdates() {
            if (!updating) {
                updating = true;
                sendEmptyMessage(0);
            }
        }

        public void stopUpdates() {
            updating = false;
            removeMessages(0);
        }

        public void cancel() {
            if (download != null)
                download.interrupt();
        }

        public void destroy() {
            // The dialog can't be dismissed when it's not displayed,
            // so do it when the activity is being destroyed.
            if (pd != null) {
                pd.dismiss();
                pd = null;
            }
            // Cancel any scheduled updates so that we don't
            // accidentally recreate the progress dialog.
            stopUpdates();
        }

        // Repeatedly run updateProgress() until it's finished.
        @Override
        public void handleMessage(Message msg) {
            if (download == null)
                return;
            boolean finished = updateProgress();
            if (finished)
                download = null;
            else
                sendMessageDelayed(obtainMessage(), 50);
        }
    }

    @Override
    protected void onActivityResult(int requestCode, int resultCode, Intent data) {
<<<<<<< HEAD
        installManager.handleOnActivityResult(requestCode, resultCode, data);
=======
        switch (requestCode) {
        case REQUEST_INSTALL:
            if (downloadHandler != null) {
                downloadHandler = null;
            }

            PackageManagerCompat.setInstaller(mPm, app.id);
            resetRequired = true;
            break;
        case REQUEST_UNINSTALL:
            resetRequired = true;
            break;
        case REQUEST_ENABLE_BLUETOOTH:
            fdroidApp.sendViaBluetooth(this, resultCode, app.id);
        }
>>>>>>> d287dca8
    }
}<|MERGE_RESOLUTION|>--- conflicted
+++ resolved
@@ -24,14 +24,12 @@
 import org.fdroid.fdroid.data.*;
 import org.xml.sax.XMLReader;
 
-import android.annotation.TargetApi;
 import android.app.AlertDialog;
 import android.app.ListActivity;
 import android.app.ProgressDialog;
 import android.bluetooth.BluetoothAdapter;
 import android.net.Uri;
 import android.nfc.NfcAdapter;
-import android.os.Build;
 import android.os.Bundle;
 import android.os.Handler;
 import android.os.Message;
@@ -75,8 +73,6 @@
 public class AppDetails extends ListActivity {
     private static final String TAG = "AppDetails";
 
-<<<<<<< HEAD
-=======
     private static final int REQUEST_INSTALL = 0;
     private static final int REQUEST_UNINSTALL = 1;
     public static final int REQUEST_ENABLE_BLUETOOTH = 2;
@@ -87,7 +83,6 @@
     private FDroidApp fdroidApp;
     private ApkListAdapter adapter;
 
->>>>>>> d287dca8
     private static class ViewHolder {
         TextView version;
         TextView status;
@@ -934,46 +929,14 @@
     private void installApk(File file, String id) {
         installManager.installApk(file, id);
 
-<<<<<<< HEAD
-        ((FDroidApp) getApplication()).invalidateApp(id);
+        notifyAppChanged(id);
     }
 
     private void removeApk(String id) {
         installManager.removeApk(id);
 
-        ((FDroidApp) getApplication()).invalidateApp(id);
-=======
-    private void removeApk(String id) {
-        PackageInfo pkginfo;
-        try {
-            pkginfo = mPm.getPackageInfo(id, 0);
-        } catch (NameNotFoundException e) {
-            Log.d("FDroid", "Couldn't find package " + id + " to uninstall.");
-            return;
-        }
-        Uri uri = Uri.fromParts("package", pkginfo.packageName, null);
-        Intent intent = new Intent(Intent.ACTION_DELETE, uri);
-        startActivityForResult(intent, REQUEST_UNINSTALL);
         notifyAppChanged(id);
-
-    }
-
-    @TargetApi(14)
-    private void extraNotUnknownSource(Intent intent) {
-        if (Build.VERSION.SDK_INT < 14) {
-            return;
-        }
-        intent.putExtra(Intent.EXTRA_NOT_UNKNOWN_SOURCE, true);
-    }
-
-    private void installApk(File file, String id) {
-        Intent intent = new Intent(Intent.ACTION_VIEW);
-        intent.setDataAndType(Uri.parse("file://" + file.getPath()),
-                "application/vnd.android.package-archive");
-        extraNotUnknownSource(intent);
-        startActivityForResult(intent, REQUEST_INSTALL);
-        notifyAppChanged(id);
-    }
+	}
 
     /**
      * We could probably drop this, and let the PackageReceiver take care of notifications
@@ -981,7 +944,6 @@
      */
     private void notifyAppChanged(String id) {
         getContentResolver().notifyChange(AppProvider.getContentUri(id), null);
->>>>>>> d287dca8
     }
     
     private InstallManager.InstallCallback myInstallCallback = new InstallManager.InstallCallback() {
@@ -1194,24 +1156,12 @@
 
     @Override
     protected void onActivityResult(int requestCode, int resultCode, Intent data) {
-<<<<<<< HEAD
-        installManager.handleOnActivityResult(requestCode, resultCode, data);
-=======
         switch (requestCode) {
-        case REQUEST_INSTALL:
-            if (downloadHandler != null) {
-                downloadHandler = null;
-            }
-
-            PackageManagerCompat.setInstaller(mPm, app.id);
-            resetRequired = true;
-            break;
-        case REQUEST_UNINSTALL:
-            resetRequired = true;
-            break;
         case REQUEST_ENABLE_BLUETOOTH:
             fdroidApp.sendViaBluetooth(this, resultCode, app.id);
-        }
->>>>>>> d287dca8
+			break;
+		default:
+			installManager.handleOnActivityResult(requestCode, resultCode, data);
+        }
     }
 }