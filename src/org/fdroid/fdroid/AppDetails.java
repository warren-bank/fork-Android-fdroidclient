--- conflicted
+++ resolved
@@ -462,11 +462,7 @@
             }
             tv = (TextView) infoView.findViewById(R.id.permissions);
             tv.setText(getString(
-<<<<<<< HEAD
                     R.string.permissions_for_long, app.apks.get(0).version));
-=======
-                    R.string.permissions, app.apks.get(0).version));
->>>>>>> 387b3726
         } else {
             tv.setVisibility(View.GONE);
             tv = (TextView) infoView.findViewById(R.id.permissions);
