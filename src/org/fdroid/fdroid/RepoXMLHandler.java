/*
 * Copyright (C) 2010-12  Ciaran Gultnieks, ciaran@ciarang.com
 * Copyright (C) 2009  Roberto Jacinto, roberto.jacinto@caixamagica.pt
 *
 * This program is free software; you can redistribute it and/or
 * modify it under the terms of the GNU General Public License
 * as published by the Free Software Foundation; either version 3
 * of the License, or (at your option) any later version.
 *
 * This program is distributed in the hope that it will be useful,
 * but WITHOUT ANY WARRANTY; without even the implied warranty of
 * MERCHANTABILITY or FITNESS FOR A PARTICULAR PURPOSE.  See the
 * GNU General Public License for more details.
 *
 * You should have received a copy of the GNU General Public License
 * along with this program; if not, write to the Free Software
 * Foundation, Inc., 51 Franklin Street, Fifth Floor, Boston, MA  02110-1301, USA.
 */

package org.fdroid.fdroid;

<<<<<<< HEAD
import android.os.Bundle;
import org.fdroid.fdroid.updater.RepoUpdater;
||||||| merged common ancestors
import java.io.BufferedReader;
import java.io.File;
import java.io.FileOutputStream;
import java.io.FileReader;
import java.io.IOException;
import java.io.InputStream;
import java.io.OutputStream;
import java.net.HttpURLConnection;
import java.net.MalformedURLException;
import java.net.URL;
import java.security.cert.Certificate;
import java.text.ParseException;
import java.text.SimpleDateFormat;
import java.util.Date;
import java.util.List;
import java.util.jar.JarEntry;
import java.util.jar.JarFile;

import javax.net.ssl.SSLHandshakeException;
import javax.xml.parsers.SAXParser;
import javax.xml.parsers.SAXParserFactory;
=======
import java.io.BufferedReader;
import java.io.File;
import java.io.FileOutputStream;
import java.io.FileReader;
import java.io.IOException;
import java.io.InputStream;
import java.io.OutputStream;
import java.net.HttpURLConnection;
import java.net.MalformedURLException;
import java.net.URL;
import java.security.cert.Certificate;
import java.text.ParseException;
import java.text.SimpleDateFormat;
import java.util.Date;
import java.util.List;
import java.util.Map;
import java.util.HashMap;
import java.util.jar.JarEntry;
import java.util.jar.JarFile;

import javax.net.ssl.SSLHandshakeException;
import javax.xml.parsers.SAXParser;
import javax.xml.parsers.SAXParserFactory;
>>>>>>> master
import org.xml.sax.Attributes;
import org.xml.sax.SAXException;
import org.xml.sax.helpers.DefaultHandler;

import java.text.ParseException;
import java.text.SimpleDateFormat;
import java.util.List;

public class RepoXMLHandler extends DefaultHandler {

    // The repo we're processing.
    private DB.Repo repo;

    private Map<String, DB.App> apps;
    private List<DB.App> appsList;

    private DB.App curapp = null;
    private DB.Apk curapk = null;
    private StringBuilder curchars = new StringBuilder();

    // After processing the XML, these will be -1 if the index didn't specify
    // them - otherwise it will be the value specified.
    private int version = -1;
    private int maxage = -1;

    // After processing the XML, this will be null if the index specified a
    // public key - otherwise a public key. This is used for TOFU where an
    // index.xml is read on the first connection, and a signed index.jar is
    // expected on all subsequent connections.
    private String pubkey;

    private String name;
    private String description;
    private String hashType;

    private int progressCounter = 0;
    private ProgressListener progressListener;


    // The date format used in the repo XML file.
    private SimpleDateFormat mXMLDateFormat = new SimpleDateFormat("yyyy-MM-dd");

    private int totalAppCount;

    public RepoXMLHandler(DB.Repo repo, List<DB.App> appsList, ProgressListener listener) {
        this.repo = repo;
        this.apps = new HashMap<String, DB.App>();
        for (DB.App app : appsList) this.apps.put(app.id, app);
        this.appsList = appsList;
        pubkey = null;
        name = null;
        description = null;
        progressListener = listener;
    }

    public int getMaxAge() {
        int age = 0;
        if (maxage != null) {
            try {
                age = Integer.parseInt(maxage);
            } catch (NumberFormatException e) {
                // Do nothing...
            }
        }
        return age;
    }

    public String getPubKey() {
        return pubkey;
    }

    @Override
    public void characters(char[] ch, int start, int length) {
        curchars.append(ch, start, length);
    }

    @Override
    public void endElement(String uri, String localName, String qName)
            throws SAXException {

        super.endElement(uri, localName, qName);
        String curel = localName;
        String str = curchars.toString();
        if (str != null) {
            str = str.trim();
        }

        if (curel.equals("application") && curapp != null) {

            // If we already have this application (must be from scanning a
            // different repo) then just merge in the apks.
            DB.App app = apps.get(curapp.id);
            if (app != null) {
                app.apks.addAll(curapp.apks);
            } else {
                appsList.add(curapp);
                apps.put(curapp.id, curapp);
            }

            curapp = null;

        } else if (curel.equals("package") && curapk != null && curapp != null) {
            curapp.apks.add(curapk);
            curapk = null;
        } else if (curapk != null && str != null) {
            if (curel.equals("version")) {
                curapk.version = str;
            } else if (curel.equals("versioncode")) {
                try {
                    curapk.vercode = Integer.parseInt(str);
                } catch (NumberFormatException ex) {
                    curapk.vercode = -1;
                }
            } else if (curel.equals("size")) {
                try {
                    curapk.detail_size = Integer.parseInt(str);
                } catch (NumberFormatException ex) {
                    curapk.detail_size = 0;
                }
            } else if (curel.equals("hash")) {
                if (hashType == null || hashType.equals("md5")) {
                    if (curapk.detail_hash == null) {
                        curapk.detail_hash = str;
                        curapk.detail_hashType = "MD5";
                    }
                } else if (hashType.equals("sha256")) {
                    curapk.detail_hash = str;
                    curapk.detail_hashType = "SHA-256";
                }
            } else if (curel.equals("sig")) {
                curapk.sig = str;
            } else if (curel.equals("srcname")) {
                curapk.srcname = str;
            } else if (curel.equals("apkname")) {
                curapk.apkName = str;
            } else if (curel.equals("sdkver")) {
                try {
                    curapk.minSdkVersion = Integer.parseInt(str);
                } catch (NumberFormatException ex) {
                    curapk.minSdkVersion = 0;
                }
            } else if (curel.equals("added")) {
                try {
                    curapk.added = str.length() == 0 ? null : mXMLDateFormat
                            .parse(str);
                } catch (ParseException e) {
                    curapk.added = null;
                }
            } else if (curel.equals("permissions")) {
                curapk.detail_permissions = DB.CommaSeparatedList.make(str);
            } else if (curel.equals("features")) {
                curapk.features = DB.CommaSeparatedList.make(str);
            } else if (curel.equals("nativecode")) {
                curapk.nativecode = DB.CommaSeparatedList.make(str);
            }
        } else if (curapp != null && str != null) {
            if (curel.equals("name")) {
                curapp.name = str;
            } else if (curel.equals("icon")) {
                curapp.icon = str;
            } else if (curel.equals("description")) {
                // This is the old-style description. We'll read it
                // if present, to support old repos, but in newer
                // repos it will get overwritten straight away!
                curapp.detail_description = "<p>" + str + "</p>";
            } else if (curel.equals("desc")) {
                // New-style description.
                curapp.detail_description = str;
            } else if (curel.equals("summary")) {
                curapp.summary = str;
            } else if (curel.equals("license")) {
                curapp.license = str;
            } else if (curel.equals("source")) {
                curapp.detail_sourceURL = str;
            } else if (curel.equals("donate")) {
                curapp.detail_donateURL = str;
            } else if (curel.equals("bitcoin")) {
                curapp.detail_bitcoinAddr = str;
            } else if (curel.equals("litecoin")) {
                curapp.detail_litecoinAddr = str;
            } else if (curel.equals("dogecoin")) {
                curapp.detail_dogecoinAddr = str;
            } else if (curel.equals("flattr")) {
                curapp.detail_flattrID = str;
            } else if (curel.equals("web")) {
                curapp.detail_webURL = str;
            } else if (curel.equals("tracker")) {
                curapp.detail_trackerURL = str;
            } else if (curel.equals("added")) {
                try {
                    curapp.added = str.length() == 0 ? null : mXMLDateFormat
                            .parse(str);
                } catch (ParseException e) {
                    curapp.added = null;
                }
            } else if (curel.equals("lastupdated")) {
                try {
                    curapp.lastUpdated = str.length() == 0 ? null
                            : mXMLDateFormat.parse(str);
                } catch (ParseException e) {
                    curapp.lastUpdated = null;
                }
            } else if (curel.equals("marketversion")) {
                curapp.curVersion = str;
            } else if (curel.equals("marketvercode")) {
                try {
                    curapp.curVercode = Integer.parseInt(str);
                } catch (NumberFormatException ex) {
                    curapp.curVercode = -1;
                }
            } else if (curel.equals("categories")) {
                curapp.categories = DB.CommaSeparatedList.make(str);
            } else if (curel.equals("antifeatures")) {
                curapp.antiFeatures = DB.CommaSeparatedList.make(str);
            } else if (curel.equals("requirements")) {
                curapp.requirements = DB.CommaSeparatedList.make(str);
            }
        } else if (curel.equals("description")) {
            description = str;
        }
    }

    @Override
    public void startElement(String uri, String localName, String qName,
            Attributes attributes) throws SAXException {
        super.startElement(uri, localName, qName, attributes);

        if (localName.equals("repo")) {
            String pk = attributes.getValue("", "pubkey");
            if (pk != null)
                pubkey = pk;

            String maxAgeAttr = attributes.getValue("", "maxage");
            if (maxAgeAttr != null) {
                try {
                    maxage = Integer.parseInt(maxAgeAttr);
                } catch (NumberFormatException nfe) {}
            }

            String versionAttr = attributes.getValue("", "version");
            if (versionAttr != null) {
                try {
                    version = Integer.parseInt(versionAttr);
                } catch (NumberFormatException nfe) {}
            }

            String nm = attributes.getValue("", "name");
            if (nm != null)
                name = nm;
            String dc = attributes.getValue("", "description");
            if (dc != null)
                description = dc;

        } else if (localName.equals("application") && curapp == null) {
            curapp = new DB.App();
            curapp.detail_Populated = true;
            curapp.id = attributes.getValue("", "id");
            Bundle progressData = RepoUpdater.createProgressData(repo.address);
            progressCounter ++;
            progressListener.onProgress(
                new ProgressListener.Event(
                    RepoUpdater.PROGRESS_TYPE_PROCESS_XML, progressCounter,
                    totalAppCount, progressData));

        } else if (localName.equals("package") && curapp != null && curapk == null) {
            curapk = new DB.Apk();
            curapk.id = curapp.id;
            curapk.repo = repo.id;
            hashType = null;

        } else if (localName.equals("hash") && curapk != null) {
            hashType = attributes.getValue("", "type");
        }
        curchars.setLength(0);
    }

<<<<<<< HEAD
||||||| merged common ancestors
    // Get a remote file. Returns the HTTP response code.
    // If 'etag' is not null, it's passed to the server as an If-None-Match
    // header, in which case expect a 304 response if nothing changed.
    // In the event of a 200 response ONLY, 'retag' (which should be passed
    // empty) may contain an etag value for the response, or it may be left
    // empty if none was available.
    private static int getRemoteFile(Context ctx, String url, String dest,
            String etag, StringBuilder retag,
            ProgressListener progressListener,
            ProgressListener.Event progressEvent) throws MalformedURLException,
            IOException {

        long startTime = System.currentTimeMillis();
        URL u = new URL(url);
        HttpURLConnection connection = (HttpURLConnection) u.openConnection();
        if (etag != null)
            connection.setRequestProperty("If-None-Match", etag);
        int code = connection.getResponseCode();
        if (code == 200) {
            // Testing in the emulator for me, showed that figuring out the filesize took about 1 to 1.5 seconds.
            // To put this in context, downloading a repo of:
            //  - 400k takes ~6 seconds
            //  - 5k   takes ~3 seconds
            // on my connection. I think the 1/1.5 seconds is worth it, because as the repo grows, the tradeoff will
            // become more worth it.
            progressEvent.total = connection.getContentLength();
            Log.d("FDroid", "Downloading " + progressEvent.total + " bytes from " + url);
            InputStream input = null;
            OutputStream output = null;
            try {
                input = connection.getInputStream();
                output = ctx.openFileOutput(dest, Context.MODE_PRIVATE);
                Utils.copy(input, output, progressListener, progressEvent);
            } finally {
                Utils.closeQuietly(output);
                Utils.closeQuietly(input);
            }

            String et = connection.getHeaderField("ETag");
            if (et != null)
                retag.append(et);
        }
        Log.d("FDroid", "Fetched " + url + " (" + progressEvent.total +
                " bytes) in " + (System.currentTimeMillis() - startTime) +
                "ms");
        return code;

    }

    // Do an update from the given repo. All applications found, and their
    // APKs, are added to 'apps'. (If 'apps' already contains an app, its
    // APKs are merged into the existing one).
    // Returns null if successful, otherwise an error message to be displayed
    // to the user (if there is an interactive user!)
    // 'newetag' should be passed empty. On success, it may contain an etag
    // value for the index that was successfully processed, or it may contain
    // null if none was available.
    public static String doUpdate(Context ctx, DB.Repo repo,
            List<DB.App> apps, StringBuilder newetag, List<Integer> keeprepos,
            ProgressListener progressListener) {
        try {

            int code = 0;
            if (repo.pubkey != null) {

                // This is a signed repo - we download the jar file,
                // check the signature, and extract the index...
                Log.d("FDroid", "Getting signed index from " + repo.address + " at " +
                    logDateFormat.format(new Date(System.currentTimeMillis())));
                String address = repo.address + "/index.jar?"
                    + ctx.getString(R.string.version_name);
                Bundle progressData = createProgressData(repo.address);
                ProgressListener.Event event = new ProgressListener.Event(
                        RepoXMLHandler.PROGRESS_TYPE_DOWNLOAD, progressData);
                code = getRemoteFile(ctx, address, "tempindex.jar",
                        repo.lastetag, newetag, progressListener, event );
                if (code == 200) {
                    String jarpath = ctx.getFilesDir() + "/tempindex.jar";
                    JarFile jar = null;
                    JarEntry je;
                    Certificate[] certs;
                    try {
                        jar = new JarFile(jarpath, true);
                        je = (JarEntry) jar.getEntry("index.xml");
                        File efile = new File(ctx.getFilesDir(),
                                "/tempindex.xml");
                        InputStream input = null;
                        OutputStream output = null;
                        try {
                            input = jar.getInputStream(je);
                            output = new FileOutputStream(efile);
                            Utils.copy(input, output);
                        } finally {
                            Utils.closeQuietly(output);
                            Utils.closeQuietly(input);
                        }
                        certs = je.getCertificates();
                    } catch (SecurityException e) {
                        Log.e("FDroid", "Invalid hash for index file");
                        return "Invalid hash for index file";
                    } finally {
                        if (jar != null) {
                            jar.close();
                        }
                    }
                    if (certs == null) {
                        Log.d("FDroid", "No signature found in index");
                        return "No signature found in index";
                    }
                    Log.d("FDroid", "Index has " + certs.length + " signature"
                            + (certs.length > 1 ? "s." : "."));

                    boolean match = false;
                    for (Certificate cert : certs) {
                        String certdata = Hasher.hex(cert.getEncoded());
                        if (repo.pubkey.equals(certdata)) {
                            match = true;
                            break;
                        }
                    }
                    if (!match) {
                        Log.d("FDroid", "Index signature mismatch");
                        return "Index signature mismatch";
                    }
                }

            } else {

                // It's an old-fashioned unsigned repo...
                Log.d("FDroid", "Getting unsigned index from " + repo.address);
                Bundle eventData = createProgressData(repo.address);
                ProgressListener.Event event = new ProgressListener.Event(
                        RepoXMLHandler.PROGRESS_TYPE_DOWNLOAD, eventData);
                code = getRemoteFile(ctx, repo.address + "/index.xml",
                        "tempindex.xml", repo.lastetag, newetag,
                        progressListener, event);
            }

            if (code == 200) {
                // Process the index...
                SAXParserFactory spf = SAXParserFactory.newInstance();
                SAXParser sp = spf.newSAXParser();
                XMLReader xr = sp.getXMLReader();
                RepoXMLHandler handler = new RepoXMLHandler(repo, apps, progressListener);
                xr.setContentHandler(handler);

                File tempIndex = new File(ctx.getFilesDir() + "/tempindex.xml");
                BufferedReader r = new BufferedReader(new FileReader(tempIndex));

                // A bit of a hack, this might return false positives if an apps description
                // or some other part of the XML file contains this, but it is a pretty good
                // estimate and makes the progress counter more informative.
                // As with asking the server about the size of the index before downloading,
                // this also has a time tradeoff. It takes about three seconds to iterate
                // through the file and count 600 apps on a slow emulator (v17), but if it is
                // taking two minutes to update, the three second wait may be worth it.
                final String APPLICATION = "<application";
                handler.setTotalAppCount(Utils.countSubstringOccurrence(tempIndex, APPLICATION));

                InputSource is = new InputSource(r);
                xr.parse(is);

                if (handler.pubkey != null && repo.pubkey == null) {
                    // We read an unsigned index, but that indicates that
                    // a signed version is now available...
                    Log.d("FDroid",
                            "Public key found - switching to signed repo for future updates");
                    repo.pubkey = handler.pubkey;
                    try {
                        DB db = DB.getDB();
                        db.updateRepoByAddress(repo);
                    } finally {
                        DB.releaseDB();
                    }
                }

                if (handler.maxage != null) {
                    int maxage = Integer.parseInt(handler.maxage);
                    if (maxage != repo.maxage) {
                        Log.d("FDroid",
                                "Repo specified a new maximum age - updated");
                        repo.maxage = maxage;
                        try {
                            DB db = DB.getDB();
                            db.updateRepoByAddress(repo);
                        } finally {
                            DB.releaseDB();
                        }
                    }
                }

            } else if (code == 304) {
                // The index is unchanged since we last read it. We just mark
                // everything that came from this repo as being updated.
                Log.d("FDroid", "Repo index for " + repo.address
                        + " is up to date (by etag)");
                keeprepos.add(repo.id);
                // Make sure we give back the same etag. (The 200 route will
                // have supplied a new one.
                newetag.append(repo.lastetag);

            } else {
                return "Failed to read index - HTTP response "
                        + Integer.toString(code);
            }

        } catch (SSLHandshakeException sslex) {
            Log.e("FDroid", "SSLHandShakeException updating from "
                    + repo.address + ":\n" + Log.getStackTraceString(sslex));
            return "A problem occurred while establishing an SSL connection. If this problem persists, AND you have a very old device, you could try using http instead of https for the repo URL.";
        } catch (Exception e) {
            Log.e("FDroid", "Exception updating from " + repo.address + ":\n"
                    + Log.getStackTraceString(e));
            return "Failed to update - " + e.getMessage();
        } finally {
            ctx.deleteFile("tempindex.xml");
            ctx.deleteFile("tempindex.jar");
        }

        return null;
    }

=======
    // Get a remote file. Returns the HTTP response code.
    // If 'etag' is not null, it's passed to the server as an If-None-Match
    // header, in which case expect a 304 response if nothing changed.
    // In the event of a 200 response ONLY, 'retag' (which should be passed
    // empty) may contain an etag value for the response, or it may be left
    // empty if none was available.
    private static int getRemoteFile(Context ctx, String url, String dest,
            String etag, StringBuilder retag,
            ProgressListener progressListener,
            ProgressListener.Event progressEvent) throws MalformedURLException,
            IOException {

        long startTime = System.currentTimeMillis();
        URL u = new URL(url);
        HttpURLConnection connection = (HttpURLConnection) u.openConnection();
        if (etag != null)
            connection.setRequestProperty("If-None-Match", etag);
        int code = connection.getResponseCode();
        if (code == 200) {
            // Testing in the emulator for me, showed that figuring out the filesize took about 1 to 1.5 seconds.
            // To put this in context, downloading a repo of:
            //  - 400k takes ~6 seconds
            //  - 5k   takes ~3 seconds
            // on my connection. I think the 1/1.5 seconds is worth it, because as the repo grows, the tradeoff will
            // become more worth it.
            progressEvent.total = connection.getContentLength();
            Log.d("FDroid", "Downloading " + progressEvent.total + " bytes from " + url);
            InputStream input = null;
            OutputStream output = null;
            try {
                input = connection.getInputStream();
                output = ctx.openFileOutput(dest, Context.MODE_PRIVATE);
                Utils.copy(input, output, progressListener, progressEvent);
            } finally {
                Utils.closeQuietly(output);
                Utils.closeQuietly(input);
            }

            String et = connection.getHeaderField("ETag");
            if (et != null)
                retag.append(et);
        }
        Log.d("FDroid", "Fetched " + url + " (" + progressEvent.total +
                " bytes) in " + (System.currentTimeMillis() - startTime) +
                "ms");
        return code;

    }

    // Do an update from the given repo. All applications found, and their
    // APKs, are added to 'apps'. (If 'apps' already contains an app, its
    // APKs are merged into the existing one).
    // Returns null if successful, otherwise an error message to be displayed
    // to the user (if there is an interactive user!)
    // 'newetag' should be passed empty. On success, it may contain an etag
    // value for the index that was successfully processed, or it may contain
    // null if none was available.
    public static String doUpdate(Context ctx, DB.Repo repo,
            List<DB.App> appsList, StringBuilder newetag, List<Integer> keeprepos,
            ProgressListener progressListener) {
        try {

            int code = 0;
            if (repo.pubkey != null) {

                // This is a signed repo - we download the jar file,
                // check the signature, and extract the index...
                Log.d("FDroid", "Getting signed index from " + repo.address + " at " +
                    logDateFormat.format(new Date(System.currentTimeMillis())));
                String address = repo.address + "/index.jar?"
                    + ctx.getString(R.string.version_name);
                Bundle progressData = createProgressData(repo.address);
                ProgressListener.Event event = new ProgressListener.Event(
                        RepoXMLHandler.PROGRESS_TYPE_DOWNLOAD, progressData);
                code = getRemoteFile(ctx, address, "tempindex.jar",
                        repo.lastetag, newetag, progressListener, event );
                if (code == 200) {
                    String jarpath = ctx.getFilesDir() + "/tempindex.jar";
                    JarFile jar = null;
                    JarEntry je;
                    Certificate[] certs;
                    try {
                        jar = new JarFile(jarpath, true);
                        je = (JarEntry) jar.getEntry("index.xml");
                        File efile = new File(ctx.getFilesDir(),
                                "/tempindex.xml");
                        InputStream input = null;
                        OutputStream output = null;
                        try {
                            input = jar.getInputStream(je);
                            output = new FileOutputStream(efile);
                            Utils.copy(input, output);
                        } finally {
                            Utils.closeQuietly(output);
                            Utils.closeQuietly(input);
                        }
                        certs = je.getCertificates();
                    } catch (SecurityException e) {
                        Log.e("FDroid", "Invalid hash for index file");
                        return "Invalid hash for index file";
                    } finally {
                        if (jar != null) {
                            jar.close();
                        }
                    }
                    if (certs == null) {
                        Log.d("FDroid", "No signature found in index");
                        return "No signature found in index";
                    }
                    Log.d("FDroid", "Index has " + certs.length + " signature"
                            + (certs.length > 1 ? "s." : "."));

                    boolean match = false;
                    for (Certificate cert : certs) {
                        String certdata = Hasher.hex(cert.getEncoded());
                        if (repo.pubkey.equals(certdata)) {
                            match = true;
                            break;
                        }
                    }
                    if (!match) {
                        Log.d("FDroid", "Index signature mismatch");
                        return "Index signature mismatch";
                    }
                }

            } else {

                // It's an old-fashioned unsigned repo...
                Log.d("FDroid", "Getting unsigned index from " + repo.address);
                Bundle eventData = createProgressData(repo.address);
                ProgressListener.Event event = new ProgressListener.Event(
                        RepoXMLHandler.PROGRESS_TYPE_DOWNLOAD, eventData);
                code = getRemoteFile(ctx, repo.address + "/index.xml",
                        "tempindex.xml", repo.lastetag, newetag,
                        progressListener, event);
            }

            if (code == 200) {
                // Process the index...
                SAXParserFactory spf = SAXParserFactory.newInstance();
                SAXParser sp = spf.newSAXParser();
                XMLReader xr = sp.getXMLReader();
                RepoXMLHandler handler = new RepoXMLHandler(repo, appsList, progressListener);
                xr.setContentHandler(handler);

                File tempIndex = new File(ctx.getFilesDir() + "/tempindex.xml");
                BufferedReader r = new BufferedReader(new FileReader(tempIndex));

                // A bit of a hack, this might return false positives if an apps description
                // or some other part of the XML file contains this, but it is a pretty good
                // estimate and makes the progress counter more informative.
                // As with asking the server about the size of the index before downloading,
                // this also has a time tradeoff. It takes about three seconds to iterate
                // through the file and count 600 apps on a slow emulator (v17), but if it is
                // taking two minutes to update, the three second wait may be worth it.
                final String APPLICATION = "<application";
                handler.setTotalAppCount(Utils.countSubstringOccurrence(tempIndex, APPLICATION));

                InputSource is = new InputSource(r);
                xr.parse(is);
                handler.updateRepoDetails(repo);

            } else if (code == 304) {
                // The index is unchanged since we last read it. We just mark
                // everything that came from this repo as being updated.
                Log.d("FDroid", "Repo index for " + repo.address
                        + " is up to date (by etag)");
                keeprepos.add(repo.id);
                // Make sure we give back the same etag. (The 200 route will
                // have supplied a new one.
                newetag.append(repo.lastetag);

            } else {
                return "Failed to read index - HTTP response "
                        + Integer.toString(code);
            }

        } catch (SSLHandshakeException sslex) {
            Log.e("FDroid", "SSLHandShakeException updating from "
                    + repo.address + ":\n" + Log.getStackTraceString(sslex));
            return "A problem occurred while establishing an SSL connection. If this problem persists, AND you have a very old device, you could try using http instead of https for the repo URL.";
        } catch (Exception e) {
            Log.e("FDroid", "Exception updating from " + repo.address + ":\n"
                    + Log.getStackTraceString(e));
            return "Failed to update - " + e.getMessage();
        } finally {
            ctx.deleteFile("tempindex.xml");
            ctx.deleteFile("tempindex.jar");
        }

        return null;
    }

<<<<<<< HEAD
>>>>>>> master
=======
    public void updateRepoDetails(DB.Repo repo) {

        boolean repoChanged = false;

        if (pubkey != null && repo.pubkey == null) {
            // We read an unsigned index, but that indicates that
            // a signed version is now available...
            Log.d("FDroid",
                    "Public key found - switching to signed repo for future updates");
            repo.pubkey = pubkey;
            repoChanged = true;
        }

        if (version != -1 && version != repo.version) {
            Log.d("FDroid", "Repo specified a new version: from "
                    + repo.version + " to " + version);
            repo.version = version;
            repoChanged = true;
        }
        
        if (maxage != -1 && maxage != repo.maxage) {
            Log.d("FDroid",
                    "Repo specified a new maximum age - updated");
            repo.maxage = maxage;
            repoChanged = true;
        }

        if (description != null && !description.equals(repo.description)) {
            repo.description = description;
            repoChanged = true;
        }

        if (name != null && !name.equals(repo.name)) {
            repo.name = name;
            repoChanged = true;
        }

        if (repoChanged) {
            try {
                DB db = DB.getDB();
                db.updateRepoByAddress(repo);
            } finally {
                DB.releaseDB();
            }
        }
    }

>>>>>>> 70576c72
    public void setTotalAppCount(int totalAppCount) {
        this.totalAppCount = totalAppCount;
    }
}<|MERGE_RESOLUTION|>--- conflicted
+++ resolved
@@ -19,63 +19,17 @@
 
 package org.fdroid.fdroid;
 
-<<<<<<< HEAD
 import android.os.Bundle;
 import org.fdroid.fdroid.updater.RepoUpdater;
-||||||| merged common ancestors
-import java.io.BufferedReader;
-import java.io.File;
-import java.io.FileOutputStream;
-import java.io.FileReader;
-import java.io.IOException;
-import java.io.InputStream;
-import java.io.OutputStream;
-import java.net.HttpURLConnection;
-import java.net.MalformedURLException;
-import java.net.URL;
-import java.security.cert.Certificate;
-import java.text.ParseException;
-import java.text.SimpleDateFormat;
-import java.util.Date;
-import java.util.List;
-import java.util.jar.JarEntry;
-import java.util.jar.JarFile;
-
-import javax.net.ssl.SSLHandshakeException;
-import javax.xml.parsers.SAXParser;
-import javax.xml.parsers.SAXParserFactory;
-=======
-import java.io.BufferedReader;
-import java.io.File;
-import java.io.FileOutputStream;
-import java.io.FileReader;
-import java.io.IOException;
-import java.io.InputStream;
-import java.io.OutputStream;
-import java.net.HttpURLConnection;
-import java.net.MalformedURLException;
-import java.net.URL;
-import java.security.cert.Certificate;
-import java.text.ParseException;
-import java.text.SimpleDateFormat;
-import java.util.Date;
-import java.util.List;
-import java.util.Map;
-import java.util.HashMap;
-import java.util.jar.JarEntry;
-import java.util.jar.JarFile;
-
-import javax.net.ssl.SSLHandshakeException;
-import javax.xml.parsers.SAXParser;
-import javax.xml.parsers.SAXParserFactory;
->>>>>>> master
 import org.xml.sax.Attributes;
 import org.xml.sax.SAXException;
 import org.xml.sax.helpers.DefaultHandler;
 
 import java.text.ParseException;
 import java.text.SimpleDateFormat;
+import java.util.HashMap;
 import java.util.List;
+import java.util.Map;
 
 public class RepoXMLHandler extends DefaultHandler {
 
@@ -124,17 +78,13 @@
         progressListener = listener;
     }
 
-    public int getMaxAge() {
-        int age = 0;
-        if (maxage != null) {
-            try {
-                age = Integer.parseInt(maxage);
-            } catch (NumberFormatException e) {
-                // Do nothing...
-            }
-        }
-        return age;
-    }
+    public int getMaxAge() { return maxage; }
+
+    public int getVersion() { return version; }
+
+    public String getDescription() { return description; }
+
+    public String getName() { return name; }
 
     public String getPubKey() {
         return pubkey;
@@ -345,476 +295,6 @@
         curchars.setLength(0);
     }
 
-<<<<<<< HEAD
-||||||| merged common ancestors
-    // Get a remote file. Returns the HTTP response code.
-    // If 'etag' is not null, it's passed to the server as an If-None-Match
-    // header, in which case expect a 304 response if nothing changed.
-    // In the event of a 200 response ONLY, 'retag' (which should be passed
-    // empty) may contain an etag value for the response, or it may be left
-    // empty if none was available.
-    private static int getRemoteFile(Context ctx, String url, String dest,
-            String etag, StringBuilder retag,
-            ProgressListener progressListener,
-            ProgressListener.Event progressEvent) throws MalformedURLException,
-            IOException {
-
-        long startTime = System.currentTimeMillis();
-        URL u = new URL(url);
-        HttpURLConnection connection = (HttpURLConnection) u.openConnection();
-        if (etag != null)
-            connection.setRequestProperty("If-None-Match", etag);
-        int code = connection.getResponseCode();
-        if (code == 200) {
-            // Testing in the emulator for me, showed that figuring out the filesize took about 1 to 1.5 seconds.
-            // To put this in context, downloading a repo of:
-            //  - 400k takes ~6 seconds
-            //  - 5k   takes ~3 seconds
-            // on my connection. I think the 1/1.5 seconds is worth it, because as the repo grows, the tradeoff will
-            // become more worth it.
-            progressEvent.total = connection.getContentLength();
-            Log.d("FDroid", "Downloading " + progressEvent.total + " bytes from " + url);
-            InputStream input = null;
-            OutputStream output = null;
-            try {
-                input = connection.getInputStream();
-                output = ctx.openFileOutput(dest, Context.MODE_PRIVATE);
-                Utils.copy(input, output, progressListener, progressEvent);
-            } finally {
-                Utils.closeQuietly(output);
-                Utils.closeQuietly(input);
-            }
-
-            String et = connection.getHeaderField("ETag");
-            if (et != null)
-                retag.append(et);
-        }
-        Log.d("FDroid", "Fetched " + url + " (" + progressEvent.total +
-                " bytes) in " + (System.currentTimeMillis() - startTime) +
-                "ms");
-        return code;
-
-    }
-
-    // Do an update from the given repo. All applications found, and their
-    // APKs, are added to 'apps'. (If 'apps' already contains an app, its
-    // APKs are merged into the existing one).
-    // Returns null if successful, otherwise an error message to be displayed
-    // to the user (if there is an interactive user!)
-    // 'newetag' should be passed empty. On success, it may contain an etag
-    // value for the index that was successfully processed, or it may contain
-    // null if none was available.
-    public static String doUpdate(Context ctx, DB.Repo repo,
-            List<DB.App> apps, StringBuilder newetag, List<Integer> keeprepos,
-            ProgressListener progressListener) {
-        try {
-
-            int code = 0;
-            if (repo.pubkey != null) {
-
-                // This is a signed repo - we download the jar file,
-                // check the signature, and extract the index...
-                Log.d("FDroid", "Getting signed index from " + repo.address + " at " +
-                    logDateFormat.format(new Date(System.currentTimeMillis())));
-                String address = repo.address + "/index.jar?"
-                    + ctx.getString(R.string.version_name);
-                Bundle progressData = createProgressData(repo.address);
-                ProgressListener.Event event = new ProgressListener.Event(
-                        RepoXMLHandler.PROGRESS_TYPE_DOWNLOAD, progressData);
-                code = getRemoteFile(ctx, address, "tempindex.jar",
-                        repo.lastetag, newetag, progressListener, event );
-                if (code == 200) {
-                    String jarpath = ctx.getFilesDir() + "/tempindex.jar";
-                    JarFile jar = null;
-                    JarEntry je;
-                    Certificate[] certs;
-                    try {
-                        jar = new JarFile(jarpath, true);
-                        je = (JarEntry) jar.getEntry("index.xml");
-                        File efile = new File(ctx.getFilesDir(),
-                                "/tempindex.xml");
-                        InputStream input = null;
-                        OutputStream output = null;
-                        try {
-                            input = jar.getInputStream(je);
-                            output = new FileOutputStream(efile);
-                            Utils.copy(input, output);
-                        } finally {
-                            Utils.closeQuietly(output);
-                            Utils.closeQuietly(input);
-                        }
-                        certs = je.getCertificates();
-                    } catch (SecurityException e) {
-                        Log.e("FDroid", "Invalid hash for index file");
-                        return "Invalid hash for index file";
-                    } finally {
-                        if (jar != null) {
-                            jar.close();
-                        }
-                    }
-                    if (certs == null) {
-                        Log.d("FDroid", "No signature found in index");
-                        return "No signature found in index";
-                    }
-                    Log.d("FDroid", "Index has " + certs.length + " signature"
-                            + (certs.length > 1 ? "s." : "."));
-
-                    boolean match = false;
-                    for (Certificate cert : certs) {
-                        String certdata = Hasher.hex(cert.getEncoded());
-                        if (repo.pubkey.equals(certdata)) {
-                            match = true;
-                            break;
-                        }
-                    }
-                    if (!match) {
-                        Log.d("FDroid", "Index signature mismatch");
-                        return "Index signature mismatch";
-                    }
-                }
-
-            } else {
-
-                // It's an old-fashioned unsigned repo...
-                Log.d("FDroid", "Getting unsigned index from " + repo.address);
-                Bundle eventData = createProgressData(repo.address);
-                ProgressListener.Event event = new ProgressListener.Event(
-                        RepoXMLHandler.PROGRESS_TYPE_DOWNLOAD, eventData);
-                code = getRemoteFile(ctx, repo.address + "/index.xml",
-                        "tempindex.xml", repo.lastetag, newetag,
-                        progressListener, event);
-            }
-
-            if (code == 200) {
-                // Process the index...
-                SAXParserFactory spf = SAXParserFactory.newInstance();
-                SAXParser sp = spf.newSAXParser();
-                XMLReader xr = sp.getXMLReader();
-                RepoXMLHandler handler = new RepoXMLHandler(repo, apps, progressListener);
-                xr.setContentHandler(handler);
-
-                File tempIndex = new File(ctx.getFilesDir() + "/tempindex.xml");
-                BufferedReader r = new BufferedReader(new FileReader(tempIndex));
-
-                // A bit of a hack, this might return false positives if an apps description
-                // or some other part of the XML file contains this, but it is a pretty good
-                // estimate and makes the progress counter more informative.
-                // As with asking the server about the size of the index before downloading,
-                // this also has a time tradeoff. It takes about three seconds to iterate
-                // through the file and count 600 apps on a slow emulator (v17), but if it is
-                // taking two minutes to update, the three second wait may be worth it.
-                final String APPLICATION = "<application";
-                handler.setTotalAppCount(Utils.countSubstringOccurrence(tempIndex, APPLICATION));
-
-                InputSource is = new InputSource(r);
-                xr.parse(is);
-
-                if (handler.pubkey != null && repo.pubkey == null) {
-                    // We read an unsigned index, but that indicates that
-                    // a signed version is now available...
-                    Log.d("FDroid",
-                            "Public key found - switching to signed repo for future updates");
-                    repo.pubkey = handler.pubkey;
-                    try {
-                        DB db = DB.getDB();
-                        db.updateRepoByAddress(repo);
-                    } finally {
-                        DB.releaseDB();
-                    }
-                }
-
-                if (handler.maxage != null) {
-                    int maxage = Integer.parseInt(handler.maxage);
-                    if (maxage != repo.maxage) {
-                        Log.d("FDroid",
-                                "Repo specified a new maximum age - updated");
-                        repo.maxage = maxage;
-                        try {
-                            DB db = DB.getDB();
-                            db.updateRepoByAddress(repo);
-                        } finally {
-                            DB.releaseDB();
-                        }
-                    }
-                }
-
-            } else if (code == 304) {
-                // The index is unchanged since we last read it. We just mark
-                // everything that came from this repo as being updated.
-                Log.d("FDroid", "Repo index for " + repo.address
-                        + " is up to date (by etag)");
-                keeprepos.add(repo.id);
-                // Make sure we give back the same etag. (The 200 route will
-                // have supplied a new one.
-                newetag.append(repo.lastetag);
-
-            } else {
-                return "Failed to read index - HTTP response "
-                        + Integer.toString(code);
-            }
-
-        } catch (SSLHandshakeException sslex) {
-            Log.e("FDroid", "SSLHandShakeException updating from "
-                    + repo.address + ":\n" + Log.getStackTraceString(sslex));
-            return "A problem occurred while establishing an SSL connection. If this problem persists, AND you have a very old device, you could try using http instead of https for the repo URL.";
-        } catch (Exception e) {
-            Log.e("FDroid", "Exception updating from " + repo.address + ":\n"
-                    + Log.getStackTraceString(e));
-            return "Failed to update - " + e.getMessage();
-        } finally {
-            ctx.deleteFile("tempindex.xml");
-            ctx.deleteFile("tempindex.jar");
-        }
-
-        return null;
-    }
-
-=======
-    // Get a remote file. Returns the HTTP response code.
-    // If 'etag' is not null, it's passed to the server as an If-None-Match
-    // header, in which case expect a 304 response if nothing changed.
-    // In the event of a 200 response ONLY, 'retag' (which should be passed
-    // empty) may contain an etag value for the response, or it may be left
-    // empty if none was available.
-    private static int getRemoteFile(Context ctx, String url, String dest,
-            String etag, StringBuilder retag,
-            ProgressListener progressListener,
-            ProgressListener.Event progressEvent) throws MalformedURLException,
-            IOException {
-
-        long startTime = System.currentTimeMillis();
-        URL u = new URL(url);
-        HttpURLConnection connection = (HttpURLConnection) u.openConnection();
-        if (etag != null)
-            connection.setRequestProperty("If-None-Match", etag);
-        int code = connection.getResponseCode();
-        if (code == 200) {
-            // Testing in the emulator for me, showed that figuring out the filesize took about 1 to 1.5 seconds.
-            // To put this in context, downloading a repo of:
-            //  - 400k takes ~6 seconds
-            //  - 5k   takes ~3 seconds
-            // on my connection. I think the 1/1.5 seconds is worth it, because as the repo grows, the tradeoff will
-            // become more worth it.
-            progressEvent.total = connection.getContentLength();
-            Log.d("FDroid", "Downloading " + progressEvent.total + " bytes from " + url);
-            InputStream input = null;
-            OutputStream output = null;
-            try {
-                input = connection.getInputStream();
-                output = ctx.openFileOutput(dest, Context.MODE_PRIVATE);
-                Utils.copy(input, output, progressListener, progressEvent);
-            } finally {
-                Utils.closeQuietly(output);
-                Utils.closeQuietly(input);
-            }
-
-            String et = connection.getHeaderField("ETag");
-            if (et != null)
-                retag.append(et);
-        }
-        Log.d("FDroid", "Fetched " + url + " (" + progressEvent.total +
-                " bytes) in " + (System.currentTimeMillis() - startTime) +
-                "ms");
-        return code;
-
-    }
-
-    // Do an update from the given repo. All applications found, and their
-    // APKs, are added to 'apps'. (If 'apps' already contains an app, its
-    // APKs are merged into the existing one).
-    // Returns null if successful, otherwise an error message to be displayed
-    // to the user (if there is an interactive user!)
-    // 'newetag' should be passed empty. On success, it may contain an etag
-    // value for the index that was successfully processed, or it may contain
-    // null if none was available.
-    public static String doUpdate(Context ctx, DB.Repo repo,
-            List<DB.App> appsList, StringBuilder newetag, List<Integer> keeprepos,
-            ProgressListener progressListener) {
-        try {
-
-            int code = 0;
-            if (repo.pubkey != null) {
-
-                // This is a signed repo - we download the jar file,
-                // check the signature, and extract the index...
-                Log.d("FDroid", "Getting signed index from " + repo.address + " at " +
-                    logDateFormat.format(new Date(System.currentTimeMillis())));
-                String address = repo.address + "/index.jar?"
-                    + ctx.getString(R.string.version_name);
-                Bundle progressData = createProgressData(repo.address);
-                ProgressListener.Event event = new ProgressListener.Event(
-                        RepoXMLHandler.PROGRESS_TYPE_DOWNLOAD, progressData);
-                code = getRemoteFile(ctx, address, "tempindex.jar",
-                        repo.lastetag, newetag, progressListener, event );
-                if (code == 200) {
-                    String jarpath = ctx.getFilesDir() + "/tempindex.jar";
-                    JarFile jar = null;
-                    JarEntry je;
-                    Certificate[] certs;
-                    try {
-                        jar = new JarFile(jarpath, true);
-                        je = (JarEntry) jar.getEntry("index.xml");
-                        File efile = new File(ctx.getFilesDir(),
-                                "/tempindex.xml");
-                        InputStream input = null;
-                        OutputStream output = null;
-                        try {
-                            input = jar.getInputStream(je);
-                            output = new FileOutputStream(efile);
-                            Utils.copy(input, output);
-                        } finally {
-                            Utils.closeQuietly(output);
-                            Utils.closeQuietly(input);
-                        }
-                        certs = je.getCertificates();
-                    } catch (SecurityException e) {
-                        Log.e("FDroid", "Invalid hash for index file");
-                        return "Invalid hash for index file";
-                    } finally {
-                        if (jar != null) {
-                            jar.close();
-                        }
-                    }
-                    if (certs == null) {
-                        Log.d("FDroid", "No signature found in index");
-                        return "No signature found in index";
-                    }
-                    Log.d("FDroid", "Index has " + certs.length + " signature"
-                            + (certs.length > 1 ? "s." : "."));
-
-                    boolean match = false;
-                    for (Certificate cert : certs) {
-                        String certdata = Hasher.hex(cert.getEncoded());
-                        if (repo.pubkey.equals(certdata)) {
-                            match = true;
-                            break;
-                        }
-                    }
-                    if (!match) {
-                        Log.d("FDroid", "Index signature mismatch");
-                        return "Index signature mismatch";
-                    }
-                }
-
-            } else {
-
-                // It's an old-fashioned unsigned repo...
-                Log.d("FDroid", "Getting unsigned index from " + repo.address);
-                Bundle eventData = createProgressData(repo.address);
-                ProgressListener.Event event = new ProgressListener.Event(
-                        RepoXMLHandler.PROGRESS_TYPE_DOWNLOAD, eventData);
-                code = getRemoteFile(ctx, repo.address + "/index.xml",
-                        "tempindex.xml", repo.lastetag, newetag,
-                        progressListener, event);
-            }
-
-            if (code == 200) {
-                // Process the index...
-                SAXParserFactory spf = SAXParserFactory.newInstance();
-                SAXParser sp = spf.newSAXParser();
-                XMLReader xr = sp.getXMLReader();
-                RepoXMLHandler handler = new RepoXMLHandler(repo, appsList, progressListener);
-                xr.setContentHandler(handler);
-
-                File tempIndex = new File(ctx.getFilesDir() + "/tempindex.xml");
-                BufferedReader r = new BufferedReader(new FileReader(tempIndex));
-
-                // A bit of a hack, this might return false positives if an apps description
-                // or some other part of the XML file contains this, but it is a pretty good
-                // estimate and makes the progress counter more informative.
-                // As with asking the server about the size of the index before downloading,
-                // this also has a time tradeoff. It takes about three seconds to iterate
-                // through the file and count 600 apps on a slow emulator (v17), but if it is
-                // taking two minutes to update, the three second wait may be worth it.
-                final String APPLICATION = "<application";
-                handler.setTotalAppCount(Utils.countSubstringOccurrence(tempIndex, APPLICATION));
-
-                InputSource is = new InputSource(r);
-                xr.parse(is);
-                handler.updateRepoDetails(repo);
-
-            } else if (code == 304) {
-                // The index is unchanged since we last read it. We just mark
-                // everything that came from this repo as being updated.
-                Log.d("FDroid", "Repo index for " + repo.address
-                        + " is up to date (by etag)");
-                keeprepos.add(repo.id);
-                // Make sure we give back the same etag. (The 200 route will
-                // have supplied a new one.
-                newetag.append(repo.lastetag);
-
-            } else {
-                return "Failed to read index - HTTP response "
-                        + Integer.toString(code);
-            }
-
-        } catch (SSLHandshakeException sslex) {
-            Log.e("FDroid", "SSLHandShakeException updating from "
-                    + repo.address + ":\n" + Log.getStackTraceString(sslex));
-            return "A problem occurred while establishing an SSL connection. If this problem persists, AND you have a very old device, you could try using http instead of https for the repo URL.";
-        } catch (Exception e) {
-            Log.e("FDroid", "Exception updating from " + repo.address + ":\n"
-                    + Log.getStackTraceString(e));
-            return "Failed to update - " + e.getMessage();
-        } finally {
-            ctx.deleteFile("tempindex.xml");
-            ctx.deleteFile("tempindex.jar");
-        }
-
-        return null;
-    }
-
-<<<<<<< HEAD
->>>>>>> master
-=======
-    public void updateRepoDetails(DB.Repo repo) {
-
-        boolean repoChanged = false;
-
-        if (pubkey != null && repo.pubkey == null) {
-            // We read an unsigned index, but that indicates that
-            // a signed version is now available...
-            Log.d("FDroid",
-                    "Public key found - switching to signed repo for future updates");
-            repo.pubkey = pubkey;
-            repoChanged = true;
-        }
-
-        if (version != -1 && version != repo.version) {
-            Log.d("FDroid", "Repo specified a new version: from "
-                    + repo.version + " to " + version);
-            repo.version = version;
-            repoChanged = true;
-        }
-        
-        if (maxage != -1 && maxage != repo.maxage) {
-            Log.d("FDroid",
-                    "Repo specified a new maximum age - updated");
-            repo.maxage = maxage;
-            repoChanged = true;
-        }
-
-        if (description != null && !description.equals(repo.description)) {
-            repo.description = description;
-            repoChanged = true;
-        }
-
-        if (name != null && !name.equals(repo.name)) {
-            repo.name = name;
-            repoChanged = true;
-        }
-
-        if (repoChanged) {
-            try {
-                DB db = DB.getDB();
-                db.updateRepoByAddress(repo);
-            } finally {
-                DB.releaseDB();
-            }
-        }
-    }
-
->>>>>>> 70576c72
     public void setTotalAppCount(int totalAppCount) {
         this.totalAppCount = totalAppCount;
     }
