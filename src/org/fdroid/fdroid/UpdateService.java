--- conflicted
+++ resolved
@@ -170,15 +170,9 @@
             }
 
             if (success) {
-<<<<<<< HEAD
+                sendStatus(STATUS_INFO, getString(R.string.status_checking_compatibility));
                 List<DB.App> acceptedapps = new ArrayList<DB.App>();
-                List<DB.App> prevapps = ((FDroidApp) getApplication())
-=======
-                sendStatus(STATUS_INFO, getString(R.string.status_checking_compatibility));
-                Vector<DB.App> acceptedapps = new Vector<DB.App>();
-                Vector<DB.App> prevapps = ((FDroidApp) getApplication())
->>>>>>> 841ec9d2
-                        .getApps();
+                List<DB.App> prevapps = ((FDroidApp) getApplication()).getApps();
 
                 DB db = DB.getDB();
                 try {
