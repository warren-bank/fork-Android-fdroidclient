/*
 * Copyright (C) 2010-12  Ciaran Gultnieks, ciaran@ciarang.com
 * Copyright (C) 2009  Roberto Jacinto, roberto.jacinto@caixamagica.pt
 *
 * This program is free software; you can redistribute it and/or
 * modify it under the terms of the GNU General Public License
 * as published by the Free Software Foundation; either version 3
 * of the License, or (at your option) any later version.
 *
 * This program is distributed in the hope that it will be useful,
 * but WITHOUT ANY WARRANTY; without even the implied warranty of
 * MERCHANTABILITY or FITNESS FOR A PARTICULAR PURPOSE.  See the
 * GNU General Public License for more details.
 *
 * You should have received a copy of the GNU General Public License
 * along with this program; if not, write to the Free Software
 * Foundation, Inc., 51 Franklin Street, Fifth Floor, Boston, MA  02110-1301, USA.
 */

package org.fdroid.fdroid;

import android.content.*;
import android.content.res.Configuration;
import android.support.v4.view.MenuItemCompat;

import android.app.AlertDialog;
import android.app.AlertDialog.Builder;
import android.app.NotificationManager;
import android.content.pm.PackageInfo;
import android.net.Uri;
import android.os.Build;
import android.os.Bundle;
import android.support.v4.app.FragmentActivity;
import android.support.v4.view.ViewPager;
import android.util.Log;
import android.view.ContextThemeWrapper;
import android.view.LayoutInflater;
import android.view.Menu;
import android.view.MenuItem;
import android.view.View;
import android.widget.*;
import org.fdroid.fdroid.compat.TabManager;
import org.fdroid.fdroid.views.AppListFragmentPageAdapter;

public class FDroid extends FragmentActivity {

    public static final int REQUEST_APPDETAILS = 0;
    public static final int REQUEST_MANAGEREPOS = 1;
    public static final int REQUEST_PREFS = 2;

    public static final String EXTRA_TAB_UPDATE = "extraTab";

    private static final int UPDATE_REPO = Menu.FIRST;
    private static final int MANAGE_REPO = Menu.FIRST + 1;
    private static final int PREFERENCES = Menu.FIRST + 2;
    private static final int ABOUT = Menu.FIRST + 3;
    private static final int SEARCH = Menu.FIRST + 4;

    private ViewPager viewPager;

    private AppListManager manager = null;

    private TabManager tabManager = null;

    public AppListManager getManager() {
        return manager;
    }

    @Override
    protected void onCreate(Bundle savedInstanceState) {

        ((FDroidApp) getApplication()).applyTheme(this);

        super.onCreate(savedInstanceState);
        manager = new AppListManager(this);
        setContentView(R.layout.fdroid);
        createViews();
        getTabManager().createTabs();

        // Start a search by just typing
        setDefaultKeyMode(DEFAULT_KEYS_SEARCH_LOCAL);

        Intent i = getIntent();
        Uri data = i.getData();
        String appid = null;
        if (data != null) {
            if (data.isHierarchical()) {
                // http(s)://f-droid.org/repository/browse?fdid=app.id
                appid = data.getQueryParameter("fdid");
            }
        } else if (i.hasExtra(EXTRA_TAB_UPDATE)) {
            boolean showUpdateTab = i.getBooleanExtra(EXTRA_TAB_UPDATE, false);
            if (showUpdateTab) {
                getTabManager().selectTab(2);
            }
        }
        if (appid != null && appid.length() > 0) {
            Intent call = new Intent(this, AppDetails.class);
            call.putExtra("appid", appid);
            startActivityForResult(call, REQUEST_APPDETAILS);
        }
    }

    @Override
    protected void onResume() {
        super.onResume();
        repopulateViews();
    }

    /**
     * Must be done *after* createViews, because it will involve a
     * callback to update the tab label for the "update" tab. This
     * will fail unless the tabs have actually been created.
     */
    protected void repopulateViews() {
        manager.repopulateLists();
    }

    @Override
    public void onConfigurationChanged(Configuration newConfig) {
        super.onConfigurationChanged(newConfig);
        getTabManager().onConfigurationChanged(newConfig);
    }

    @Override
    public boolean onCreateOptionsMenu(Menu menu) {

        super.onCreateOptionsMenu(menu);
<<<<<<< HEAD
=======
        menu.add(Menu.NONE, UPDATE_REPO, 1, R.string.menu_update_repo).setIcon(
                android.R.drawable.ic_menu_rotate);
>>>>>>> a6379a80
        menu.add(Menu.NONE, MANAGE_REPO, 2, R.string.menu_manage).setIcon(
                android.R.drawable.ic_menu_agenda);
        MenuItem search = menu.add(Menu.NONE, SEARCH, 3, R.string.menu_search).setIcon(
                android.R.drawable.ic_menu_search);
        menu.add(Menu.NONE, PREFERENCES, 4, R.string.menu_preferences).setIcon(
                android.R.drawable.ic_menu_preferences);
        menu.add(Menu.NONE, ABOUT, 5, R.string.menu_about).setIcon(
                android.R.drawable.ic_menu_help);
        MenuItemCompat.setShowAsAction(search, MenuItemCompat.SHOW_AS_ACTION_ALWAYS);
        return true;
    }

    @Override
    public boolean onOptionsItemSelected(MenuItem item) {

        switch (item.getItemId()) {

        case UPDATE_REPO:
            updateRepos();
            return true;

        case MANAGE_REPO:
            Intent i = new Intent(this, ManageRepo.class);
            startActivityForResult(i, REQUEST_MANAGEREPOS);
            return true;

        case PREFERENCES:
            Intent prefs = new Intent(getBaseContext(), PreferencesActivity.class);
            startActivityForResult(prefs, REQUEST_PREFS);
            return true;

        case SEARCH:
            onSearchRequested();
            return true;

        case ABOUT:
            View view = null;
            if (Build.VERSION.SDK_INT >= 11) {
                LayoutInflater li = LayoutInflater.from(this);
                view = li.inflate(R.layout.about, null);
            } else {
                view = View.inflate(
                        new ContextThemeWrapper(this, R.style.AboutDialogLight),
                        R.layout.about, null);
            }

            // Fill in the version...
            try {
                PackageInfo pi = getPackageManager()
                    .getPackageInfo(getApplicationContext()
                            .getPackageName(), 0);
                ((TextView) view.findViewById(R.id.version))
                    .setText(pi.versionName);
            } catch (Exception e) {
            }

            Builder p = null;
            if (Build.VERSION.SDK_INT >= 11) {
                p = new AlertDialog.Builder(this).setView(view);
            } else {
                p = new AlertDialog.Builder(
                        new ContextThemeWrapper(
                            this, R.style.AboutDialogLight)
                        ).setView(view);
            }
            final AlertDialog alrt = p.create();
            alrt.setIcon(R.drawable.ic_launcher);
            alrt.setTitle(getString(R.string.about_title));
            alrt.setButton(AlertDialog.BUTTON_NEUTRAL,
                    getString(R.string.about_website),
                    new DialogInterface.OnClickListener() {
                        @Override
                        public void onClick(DialogInterface dialog,
                                int whichButton) {
                            Uri uri = Uri.parse("https://f-droid.org");
                            startActivity(new Intent(Intent.ACTION_VIEW, uri));
                        }
                    });
            alrt.setButton(AlertDialog.BUTTON_NEGATIVE, getString(R.string.ok),
                    new DialogInterface.OnClickListener() {
                        @Override
                        public void onClick(DialogInterface dialog,
                                int whichButton) {
                        }
                    });
            alrt.show();
            return true;
        }
        return super.onOptionsItemSelected(item);
    }

    @Override
    protected void onActivityResult(int requestCode, int resultCode, Intent data) {

        switch (requestCode) {
        case REQUEST_APPDETAILS:
            break;
        case REQUEST_MANAGEREPOS:
            if (data.hasExtra(ManageRepo.REQUEST_UPDATE)) {
                AlertDialog.Builder ask_alrt = new AlertDialog.Builder(this);
                ask_alrt.setTitle(getString(R.string.repo_update_title));
                ask_alrt.setIcon(android.R.drawable.ic_menu_rotate);
                ask_alrt.setMessage(getString(R.string.repo_alrt));
                ask_alrt.setPositiveButton(getString(R.string.yes),
                        new DialogInterface.OnClickListener() {
                            @Override
                            public void onClick(DialogInterface dialog,
                                    int whichButton) {
                            updateRepos();
                            }
                        });
                ask_alrt.setNegativeButton(getString(R.string.no),
                        new DialogInterface.OnClickListener() {
                            @Override
                            public void onClick(DialogInterface dialog,
                                    int whichButton) {
                                // do nothing
                            }
                        });
                AlertDialog alert = ask_alrt.create();
                alert.show();
            }
            break;
        case REQUEST_PREFS:
            // The automatic update settings may have changed, so reschedule (or
            // unschedule) the service accordingly. It's cheap, so no need to
            // check if the particular setting has actually been changed.
            UpdateService.schedule(getBaseContext());

            if ((resultCode & PreferencesActivity.RESULT_RELOAD) != 0) {
                ((FDroidApp) getApplication()).invalidateAllApps();
            } else if ((resultCode & PreferencesActivity.RESULT_REFILTER) != 0) {
                ((FDroidApp) getApplication()).filterApps();
            }

            if ((resultCode & PreferencesActivity.RESULT_RESTART) != 0) {
                ((FDroidApp) getApplication()).reloadTheme();
                final Intent intent = getIntent();
                overridePendingTransition(0, 0);
                intent.addFlags(Intent.FLAG_ACTIVITY_NO_ANIMATION);
                finish();
                overridePendingTransition(0, 0);
                startActivity(intent);
            }

            break;
        }
    }

    private void createViews() {
        viewPager = (ViewPager)findViewById(R.id.main_pager);
        AppListFragmentPageAdapter viewPageAdapter = new AppListFragmentPageAdapter(this);
        viewPager.setAdapter(viewPageAdapter);
        viewPager.setOnPageChangeListener( new ViewPager.SimpleOnPageChangeListener() {
            @Override
            public void onPageSelected(int position) {
                getTabManager().selectTab(position);
            }
        });
    }

    /**
     * The first time the app is run, we will have an empty app list.
     * If this is the case, we will attempt to update with the default repo.
     * However, if we have tried this at least once, then don't try to do
     * it automatically again, because the repos or internet connection may
     * be bad.
     */
    public boolean updateEmptyRepos() {
        final String TRIED_EMPTY_UPDATE = "triedEmptyUpdate";
        boolean hasTriedEmptyUpdate = getPreferences(MODE_PRIVATE).getBoolean(TRIED_EMPTY_UPDATE, false);
        if (!hasTriedEmptyUpdate) {
            Log.d("FDroid", "Empty app list, and we haven't done an update yet. Forcing repo update.");
            getPreferences(MODE_PRIVATE).edit().putBoolean(TRIED_EMPTY_UPDATE, true).commit();
            updateRepos();
            return true;
        } else {
            Log.d("FDroid", "Empty app list, but it looks like we've had an update previously. Will not force repo update.");
            return false;
        }
    }

    // Force a repo update now. A progress dialog is shown and the UpdateService
    // is told to do the update, which will result in the database changing. The
    // UpdateReceiver class should get told when this is finished.
    public void updateRepos() {
        UpdateService.updateNow(this).setListener(new ProgressListener() {
            @Override
            public void onProgress(Event event) {
                if (event.type == UpdateService.STATUS_COMPLETE_WITH_CHANGES){
                    repopulateViews();
                }
            }
        });
    }

    private TabManager getTabManager() {
        if (tabManager == null) {
            tabManager = TabManager.create(this, viewPager);
        }
        return tabManager;
    }

    public void refreshUpdateTabLabel() {
        getTabManager().refreshTabLabel(TabManager.INDEX_CAN_UPDATE);
    }

    public void removeNotification(int id) {
        NotificationManager nMgr = (NotificationManager) getBaseContext()
            .getSystemService(Context.NOTIFICATION_SERVICE);
        nMgr.cancel(id);
    }

}<|MERGE_RESOLUTION|>--- conflicted
+++ resolved
@@ -126,11 +126,6 @@
     public boolean onCreateOptionsMenu(Menu menu) {
 
         super.onCreateOptionsMenu(menu);
-<<<<<<< HEAD
-=======
-        menu.add(Menu.NONE, UPDATE_REPO, 1, R.string.menu_update_repo).setIcon(
-                android.R.drawable.ic_menu_rotate);
->>>>>>> a6379a80
         menu.add(Menu.NONE, MANAGE_REPO, 2, R.string.menu_manage).setIcon(
                 android.R.drawable.ic_menu_agenda);
         MenuItem search = menu.add(Menu.NONE, SEARCH, 3, R.string.menu_search).setIcon(
