/*
 * Copyright (C) 2010-12  Ciaran Gultnieks, ciaran@ciarang.com
 * Copyright (C) 2009  Roberto Jacinto, roberto.jacinto@caixamagica.pt
 *
 * This program is free software; you can redistribute it and/or
 * modify it under the terms of the GNU General Public License
 * as published by the Free Software Foundation; either version 3
 * of the License, or (at your option) any later version.
 *
 * This program is distributed in the hope that it will be useful,
 * but WITHOUT ANY WARRANTY; without even the implied warranty of
 * MERCHANTABILITY or FITNESS FOR A PARTICULAR PURPOSE.  See the
 * GNU General Public License for more details.
 *
 * You should have received a copy of the GNU General Public License
 * along with this program; if not, write to the Free Software
 * Foundation, Inc., 51 Franklin Street, Fifth Floor, Boston, MA  02110-1301, USA.
 */

package org.fdroid.fdroid;

import android.content.*;
import android.content.res.Configuration;
import android.support.v4.view.MenuItemCompat;

import android.annotation.TargetApi;
import android.app.AlertDialog;
import android.app.AlertDialog.Builder;
import android.app.NotificationManager;
import android.content.pm.PackageInfo;
import android.content.pm.PackageManager;
import android.net.Uri;
import android.os.Build;
import android.os.Bundle;
import android.support.v4.app.FragmentActivity;
import android.support.v4.view.ViewPager;
import android.util.Log;
import android.view.ContextThemeWrapper;
import android.view.LayoutInflater;
import android.view.Menu;
import android.view.MenuItem;
import android.view.View;
import android.widget.*;
import org.fdroid.fdroid.compat.TabManager;
import org.fdroid.fdroid.views.AppListFragmentPageAdapter;

public class FDroid extends FragmentActivity {

    public static final int REQUEST_APPDETAILS = 0;
    public static final int REQUEST_MANAGEREPOS = 1;
    public static final int REQUEST_PREFS = 2;

    public static final String EXTRA_TAB_UPDATE = "extraTab";

    private static final int UPDATE_REPO = Menu.FIRST;
    private static final int MANAGE_REPO = Menu.FIRST + 1;
    private static final int PREFERENCES = Menu.FIRST + 2;
    private static final int ABOUT = Menu.FIRST + 3;
    private static final int SEARCH = Menu.FIRST + 4;

    private ViewPager viewPager;
    private AppListFragmentPageAdapter viewPageAdapter;

    private AppListManager manager = null;

    private TabManager tabManager = null;

    public AppListManager getManager() {
        return manager;
    }

    @Override
    protected void onCreate(Bundle savedInstanceState) {

        ((FDroidApp) getApplication()).applyTheme(this);

        super.onCreate(savedInstanceState);
        manager = new AppListManager(this);
        setContentView(R.layout.fdroid);
        createViews();
        getTabManager().createTabs();

        // Start a search by just typing
        setDefaultKeyMode(DEFAULT_KEYS_SEARCH_LOCAL);

        Intent i = getIntent();
        Uri data = i.getData();
        String appid = null;
        if (data != null) {
            if (data.isHierarchical()) {
                // http(s)://f-droid.org/repository/browse?fdid=app.id
                appid = data.getQueryParameter("fdid");
            }
        } else if (i.hasExtra(EXTRA_TAB_UPDATE)) {
            boolean showUpdateTab = i.getBooleanExtra(EXTRA_TAB_UPDATE, false);
            if (showUpdateTab) {
                getTabManager().selectTab(2);
            }
        }
        if (appid != null && appid.length() > 0) {
            Intent call = new Intent(this, AppDetails.class);
            call.putExtra("appid", appid);
            startActivityForResult(call, REQUEST_APPDETAILS);
        }
    }

    @Override
    protected void onResume() {
        super.onResume();
        repopulateViews();
    }

    /**
     * Must be done *after* createViews, because it will involve a
     * callback to update the tab label for the "update" tab. This
     * will fail unless the tabs have actually been created.
     */
    protected void repopulateViews() {
        manager.repopulateLists();
    }

    @Override
    public void onConfigurationChanged(Configuration newConfig) {
        super.onConfigurationChanged(newConfig);
        getTabManager().onConfigurationChanged(newConfig);
    }

    @Override
    public boolean onCreateOptionsMenu(Menu menu) {

        super.onCreateOptionsMenu(menu);
        menu.add(Menu.NONE, UPDATE_REPO, 1, R.string.menu_update_repo).setIcon(
                android.R.drawable.ic_menu_rotate);
        menu.add(Menu.NONE, MANAGE_REPO, 2, R.string.menu_manage).setIcon(
                android.R.drawable.ic_menu_agenda);
        MenuItem search = menu.add(Menu.NONE, SEARCH, 3, R.string.menu_search).setIcon(
                android.R.drawable.ic_menu_search);
        menu.add(Menu.NONE, PREFERENCES, 4, R.string.menu_preferences).setIcon(
                android.R.drawable.ic_menu_preferences);
        menu.add(Menu.NONE, ABOUT, 5, R.string.menu_about).setIcon(
                android.R.drawable.ic_menu_help);
        MenuItemCompat.setShowAsAction(search, MenuItemCompat.SHOW_AS_ACTION_ALWAYS);
        return true;
    }

    @Override
    public boolean onOptionsItemSelected(MenuItem item) {

        switch (item.getItemId()) {

        case UPDATE_REPO:
            updateRepos();
            return true;

        case MANAGE_REPO:
            Intent i = new Intent(this, ManageRepo.class);
            startActivityForResult(i, REQUEST_MANAGEREPOS);
            return true;

        case PREFERENCES:
            Intent prefs = new Intent(getBaseContext(), PreferencesActivity.class);
            startActivityForResult(prefs, REQUEST_PREFS);
            return true;

        case SEARCH:
            onSearchRequested();
            return true;

        case ABOUT:
            View view = null;
            if (Build.VERSION.SDK_INT >= 11) {
                LayoutInflater li = LayoutInflater.from(this);
                view = li.inflate(R.layout.about, null);
            } else {
                view = View.inflate(
                        new ContextThemeWrapper(this, R.style.AboutDialogLight),
                        R.layout.about, null);
            }

            // Fill in the version...
            try {
                PackageInfo pi = getPackageManager()
                    .getPackageInfo(getApplicationContext()
                            .getPackageName(), 0);
                ((TextView) view.findViewById(R.id.version))
                    .setText(pi.versionName);
            } catch (Exception e) {
            }

            Builder p = null;
            if (Build.VERSION.SDK_INT >= 11) {
                p = new AlertDialog.Builder(this).setView(view);
            } else {
                p = new AlertDialog.Builder(
                        new ContextThemeWrapper(
                            this, R.style.AboutDialogLight)
                        ).setView(view);
            }
            final AlertDialog alrt = p.create();
            alrt.setIcon(R.drawable.ic_launcher);
            alrt.setTitle(getString(R.string.about_title));
            alrt.setButton(AlertDialog.BUTTON_NEUTRAL,
                    getString(R.string.about_website),
                    new DialogInterface.OnClickListener() {
                        @Override
                        public void onClick(DialogInterface dialog,
                                int whichButton) {
                            Uri uri = Uri.parse("https://f-droid.org");
                            startActivity(new Intent(Intent.ACTION_VIEW, uri));
                        }
                    });
            alrt.setButton(AlertDialog.BUTTON_NEGATIVE, getString(R.string.ok),
                    new DialogInterface.OnClickListener() {
                        @Override
                        public void onClick(DialogInterface dialog,
                                int whichButton) {
                        }
                    });
            alrt.show();
            return true;
        }
        return super.onOptionsItemSelected(item);
    }

    @TargetApi(5)
    @Override
    protected void onActivityResult(int requestCode, int resultCode, Intent data) {

        switch (requestCode) {
        case REQUEST_APPDETAILS:
            break;
        case REQUEST_MANAGEREPOS:
            if (data.hasExtra(ManageRepo.REQUEST_UPDATE)) {
                AlertDialog.Builder ask_alrt = new AlertDialog.Builder(this);
                ask_alrt.setTitle(getString(R.string.repo_update_title));
                ask_alrt.setIcon(android.R.drawable.ic_menu_rotate);
                ask_alrt.setMessage(getString(R.string.repo_alrt));
                ask_alrt.setPositiveButton(getString(R.string.yes),
                        new DialogInterface.OnClickListener() {
                            @Override
                            public void onClick(DialogInterface dialog,
                                    int whichButton) {
                            updateRepos();
                            }
                        });
                ask_alrt.setNegativeButton(getString(R.string.no),
                        new DialogInterface.OnClickListener() {
                            @Override
                            public void onClick(DialogInterface dialog,
                                    int whichButton) {
                            // do nothing
                            }
                        });
                AlertDialog alert = ask_alrt.create();
                alert.show();
            }
            break;
        case REQUEST_PREFS:
            // The automatic update settings may have changed, so reschedule (or
            // unschedule) the service accordingly. It's cheap, so no need to
            // check if the particular setting has actually been changed.
            UpdateService.schedule(getBaseContext());

            if ((resultCode & PreferencesActivity.RESULT_RELOAD) != 0) {
                ((FDroidApp) getApplication()).invalidateAllApps();
            } else if ((resultCode & PreferencesActivity.RESULT_REFILTER) != 0) {
                ((FDroidApp) getApplication()).filterApps();
            }

            if ((resultCode & PreferencesActivity.RESULT_RESTART) != 0) {
                ((FDroidApp) getApplication()).reloadTheme();
                final Intent intent = getIntent();
                overridePendingTransition(0, 0);
                intent.addFlags(Intent.FLAG_ACTIVITY_NO_ANIMATION);
                finish();
                overridePendingTransition(0, 0);
                startActivity(intent);
            }

            break;
        }
    }

    private void createViews() {
        viewPager = (ViewPager)findViewById(R.id.main_pager);
        viewPageAdapter = new AppListFragmentPageAdapter(this);
        viewPager.setAdapter(viewPageAdapter);
        viewPager.setOnPageChangeListener( new ViewPager.SimpleOnPageChangeListener() {
            @Override
            public void onPageSelected(int position) {
                getTabManager().selectTab(position);
            }
        });
    }

<<<<<<< HEAD
=======
    // For receiving results from the UpdateService when we've told it to
    // update in response to a user request.
    private class UpdateReceiver extends ResultReceiver {
        public UpdateReceiver(Handler handler) {
            super(handler);
        }

        @Override
        protected void onReceiveResult(int resultCode, Bundle resultData) {
            String message = resultData.getString(UpdateService.RESULT_MESSAGE);
            boolean finished = false;
            if (resultCode == UpdateService.STATUS_ERROR) {
                Toast.makeText(FDroid.this, message, Toast.LENGTH_LONG).show();
                finished = true;
            } else if (resultCode == UpdateService.STATUS_CHANGES) {
                repopulateViews();
                finished = true;
            } else if (resultCode == UpdateService.STATUS_SAME) {
                finished = true;
            } else if (resultCode == UpdateService.STATUS_INFO) {
                pd.setMessage(message);
            }

            if (finished && pd.isShowing())
                pd.dismiss();
        }
    }

    private UpdateReceiver mUpdateReceiver;

>>>>>>> 4d3b7967
    /**
     * The first time the app is run, we will have an empty app list.
     * If this is the case, we will attempt to update with the default repo.
     * However, if we have tried this at least once, then don't try to do
     * it automatically again, because the repos or internet connection may
     * be bad.
     */
    public boolean updateEmptyRepos() {
        final String TRIED_EMPTY_UPDATE = "triedEmptyUpdate";
        boolean hasTriedEmptyUpdate = getPreferences(MODE_PRIVATE).getBoolean(TRIED_EMPTY_UPDATE, false);
        if (!hasTriedEmptyUpdate) {
            Log.d("FDroid", "Empty app list, and we haven't done an update yet. Forcing repo update.");
            getPreferences(MODE_PRIVATE).edit().putBoolean(TRIED_EMPTY_UPDATE, true).commit();
            updateRepos();
            return true;
        } else {
            Log.d("FDroid", "Empty app list, but it looks like we've had an update previously. Will not force repo update.");
            return false;
        }
    }

    // Force a repo update now. A progress dialog is shown and the UpdateService
    // is told to do the update, which will result in the database changing. The
    // UpdateReceiver class should get told when this is finished.
    public void updateRepos() {
        UpdateService.updateNow(this);
    }

    private TabManager getTabManager() {
        if (tabManager == null) {
            tabManager = TabManager.create(this, viewPager);
        }
        return tabManager;
    }

    public void refreshUpdateTabLabel() {
        getTabManager().refreshTabLabel(TabManager.INDEX_CAN_UPDATE);
    }

    public void removeNotification(int id) {
        NotificationManager nMgr = (NotificationManager) getBaseContext()
            .getSystemService(Context.NOTIFICATION_SERVICE);
        nMgr.cancel(1);
    }

}<|MERGE_RESOLUTION|>--- conflicted
+++ resolved
@@ -293,39 +293,6 @@
         });
     }
 
-<<<<<<< HEAD
-=======
-    // For receiving results from the UpdateService when we've told it to
-    // update in response to a user request.
-    private class UpdateReceiver extends ResultReceiver {
-        public UpdateReceiver(Handler handler) {
-            super(handler);
-        }
-
-        @Override
-        protected void onReceiveResult(int resultCode, Bundle resultData) {
-            String message = resultData.getString(UpdateService.RESULT_MESSAGE);
-            boolean finished = false;
-            if (resultCode == UpdateService.STATUS_ERROR) {
-                Toast.makeText(FDroid.this, message, Toast.LENGTH_LONG).show();
-                finished = true;
-            } else if (resultCode == UpdateService.STATUS_CHANGES) {
-                repopulateViews();
-                finished = true;
-            } else if (resultCode == UpdateService.STATUS_SAME) {
-                finished = true;
-            } else if (resultCode == UpdateService.STATUS_INFO) {
-                pd.setMessage(message);
-            }
-
-            if (finished && pd.isShowing())
-                pd.dismiss();
-        }
-    }
-
-    private UpdateReceiver mUpdateReceiver;
-
->>>>>>> 4d3b7967
     /**
      * The first time the app is run, we will have an empty app list.
      * If this is the case, we will attempt to update with the default repo.
@@ -351,7 +318,14 @@
     // is told to do the update, which will result in the database changing. The
     // UpdateReceiver class should get told when this is finished.
     public void updateRepos() {
-        UpdateService.updateNow(this);
+        UpdateService.updateNow(this).setListener(new ProgressListener() {
+            @Override
+            public void onProgress(Event event) {
+                if (event.type == UpdateService.STATUS_COMPLETE_WITH_CHANGES){
+                    repopulateViews();
+                }
+            }
+        });
     }
 
     private TabManager getTabManager() {
