<?xml version="1.0" encoding="UTF-8"?>
<lint>
    <!-- Remove severity="ignore" to see the missing translations -->
    <issue id="MissingTranslation" severity="ignore" >
        <ignore path="res/values/no_trans.xml" />
        <ignore path="res/values/default_repo.xml" />
    </issue>
<<<<<<< HEAD
    <issue id="ProtectedPermission">
        <ignore path="AndroidManifest.xml" />
=======
    <issue id="UnusedResources" severity="ignore" >
        <ignore path="res/values/default_repo.xml" />
>>>>>>> d287dca8
    </issue>
</lint><|MERGE_RESOLUTION|>--- conflicted
+++ resolved
@@ -5,12 +5,10 @@
         <ignore path="res/values/no_trans.xml" />
         <ignore path="res/values/default_repo.xml" />
     </issue>
-<<<<<<< HEAD
+    <issue id="UnusedResources" severity="ignore" >
+        <ignore path="res/values/default_repo.xml" />
+    </issue>
     <issue id="ProtectedPermission">
         <ignore path="AndroidManifest.xml" />
-=======
-    <issue id="UnusedResources" severity="ignore" >
-        <ignore path="res/values/default_repo.xml" />
->>>>>>> d287dca8
     </issue>
 </lint>