--- conflicted
+++ resolved
@@ -10,13 +10,11 @@
 	path = extern/AndroidPinning
 	url = http://gitlab.doeg.gy/cpu/androidpinning.git
 	ignore = dirty
-<<<<<<< HEAD
+[submodule "extern/nanohttpd"]
+	path = extern/nanohttpd
+	url = https://github.com/eighthave/nanohttpd
+	ignore = dirty
 [submodule "extern/libsuperuser"]
 	path = extern/libsuperuser
 	url = https://github.com/dschuermann/libsuperuser.git
-=======
-[submodule "extern/nanohttpd"]
-	path = extern/nanohttpd
-	url = https://github.com/eighthave/nanohttpd
->>>>>>> 6a4b323d
 	ignore = dirty