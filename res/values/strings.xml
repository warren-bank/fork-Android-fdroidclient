<?xml version="1.0" encoding="utf-8"?>
<resources>
	<string name="searchres_napps">Found %1$d applications matching \'%2$s\':</string>
	<string name="searchres_oneapp">Found one application matching \'%s\':</string>
	<string name="searchres_noapps">No applications were found matching \'%s\'</string>
	<string name="SignatureMismatch">The new version is signed with a different key to the old one. To install the new version, the old one must be uninstalled first. Please do this and try again. (Note that uninstalling will erase any internal data stored by the application)</string>
	<string name="installIncompatible">It seems like this package is not compatible with your device. Do you want to try and install it anyway?</string>
	<string name="installDowngrade">You are trying to downgrade this application. Doing so might get it to malfunction and even lose your data. Do you want to try and downgrade it anyway?</string>
	<string name="version">Version</string>
<<<<<<< HEAD
	<string name="n_versions_available">%d versions available</string>
	<string name="n_version_available">%d version available</string>
	<string name="edit">Edit</string>
	<string name="delete">Delete</string>
	<string name="cache_downloaded">Cache downloaded apps</string>
	<string name="keep_downloaded">Keep downloaded apk files on SD card</string>
=======
	<string name="cache_downloaded">App cache</string>
	<string name="cache_downloaded_on">Keep downloaded apk files on SD card</string>
	<string name="cache_downloaded_off">Do not keep any apk files</string>

>>>>>>> b35bb9b1
	<string name="updates">Updates</string>
	<string name="other">Other</string>
	<string name="last_update_check">Last repo scan: %s</string>
	<string name="never">never</string>

	<string name="update_interval">Automatic update interval</string>
	<string name="update_interval_zero">No automatic app list updates</string>
	<string name="automatic_scan_wifi">Only on wifi</string>
	<string name="automatic_scan_wifi_on">Update app lists automatically only on wifi</string>
	<string name="automatic_scan_wifi_off">Always update app lists automatically</string>
	<string name="notify">Notify</string>
	<string name="notify_on">Notify when updates are available</string>
	<string name="notify_off">Do not notify of any updates</string>
	<string name="update_history">Update history</string>
	<string name="update_history_summ">Days to consider apps new or recent: %s</string>

	<string name="search_results">Search Results</string>
	<string name="app_details">App Details</string>
	<string name="no_such_app">No such app found</string>

	<string name="about_title">About F-Droid</string>
	<string name="about_desc">Originally based on Aptoide.\nReleased under the
		GNU GPLv3 license.</string>
	<string name="about_site">Website: </string>
	<string name="about_mail">Email: </string>
	<string name="about_version">Version: </string>
	<string name="about_website">Website</string>

	<string name="no_repo">You don\'t have any repositories configured!\n\nA
		repository is a source of applications. To add one, press the MENU
		button now and enter the URL.\n\nA repository address looks something
		like
		this: https://f-droid.org/repo</string>

	<string name="inst">Installed</string>
	<string name="not_inst">Not Installed</string>

	<string name="added_on">Added on %s</string>

	<string name="ok">OK</string>

	<string name="yes">Yes</string>
	<string name="no">No</string>
	<string name="repo_add_title">Add new repository</string>
	<string name="repo_add_add">Add</string>

	<string name="cancel">Cancel</string>
	<string name="enable">Enable</string>
	<string name="add_key">Add Key</string>
	<string name="overwrite">Overwrite</string>
	<string name="repo_delete_title">Choose repository to remove</string>

	<string name="repo_update_title">Update repositories</string>
	<string name="tab_noninstalled">Available</string>
	<string name="tab_updates">Updates</string>
	<string name="one_update_available">1 update is available.</string>
	<string name="many_updates_available">%d updates are available.</string>
	<string name="fdroid_updates_available">F-Droid Updates Available</string>
	<string name="process_wait_title">Please Wait</string>
	<string name="process_update_msg">Updating application list...</string>
	<string name="download_server">Getting application from</string>

	<string name="repo_add_url">Repository address</string>
	<string name="repo_add_fingerprint">Fingerprint (optional)</string>
	<string name="repo_exists">This repo already exists!</string>
	<string name="repo_exists_add_fingerprint">This repo is already setup, this will add new key information.</string>
	<string name="repo_exists_enable">This repo is already setup, confirm that you want to re-enable it.</string>
	<string name="repo_exists_and_enabled">The incoming repo is already setup and enabled!</string>
	<string name="repo_delete_to_overwrite">You must first delete this repo before you can add one with a different key!</string>

	<string name="repo_alrt">The list of used repositories has
		changed.\nDo you
		want to update them?</string>

	<string name="menu_update_repo">Update Repos</string>
	<string name="menu_manage">Repositories</string>
	<string name="menu_preferences">Preferences</string>
	<string name="menu_about">About</string>
	<string name="menu_search">Search</string>
	<string name="menu_add_repo">New Repository</string>
	<string name="menu_rem_repo">Remove Repository</string>

	<string name="menu_launch">Run</string>
	<string name="menu_share">Share</string>
	<string name="menu_install">Install</string>
	<string name="menu_uninstall">Uninstall</string>
	<string name="menu_ignore_all">Ignore All Updates</string>
	<string name="menu_ignore_this">Ignore This Update</string>
	<string name="menu_website">Website</string>
	<string name="menu_issues">Issues</string>
	<string name="menu_source">Source Code</string>
	<string name="menu_upgrade">Upgrade</string>
	<string name="menu_donate">Donate</string>

	<string name="details_installed">Version %s installed</string>
	<string name="details_notinstalled">Not installed</string>
	<string name="corrupt_download">Downloaded file is corrupt</string>
	<string name="download_cancelled">Download cancelled</string>

	<string name="antiadslist">This app contains advertising</string>
	<string name="antitracklist">This app tracks and reports your activity</string>
	<string name="antinonfreeadlist">This app promotes non-free add-ons</string>
	<string name="antinonfreenetlist">This app promotes non-free network services</string>
	<string name="antinonfreedeplist">This app depends on other non-free apps</string>
	<string name="antiupstreamnonfreelist">The upstream source code is not entirely Free</string>

	<string name="display">Display</string>

	<string name="expert">Expert</string>
	<string name="expert_on">Show extra info and enable extra settings</string>
	<string name="expert_off">Hide extras for experienced users</string>

	<string name="search_hint">Search applications</string>

	<string name="db_sync_mode">Database sync mode</string>

	<string name="appcompatibility">Application compatibility</string>
	<string name="show_incompat_versions">Incompatible versions</string>
	<string name="show_incompat_versions_on">Show app versions incompatible with the device</string>
	<string name="show_incompat_versions_off">Hide app versions incompatible with the device</string>
	<string name="rooted">Root</string>
	<string name="rooted_on">Do not grey out apps requiring root privileges</string>
	<string name="rooted_off">Grey out apps requiring root privileges</string>
	<string name="ignoreTouch">Ignore Touchscreen</string>
	<string name="ignoreTouch_on">Always include apps that require touchscreen</string>
	<string name="ignoreTouch_off">Filter apps normally</string>

	<string name="category_all">All</string>
	<string name="category_whatsnew">What\'s New</string>
	<string name="category_recentlyupdated">Recently Updated</string>

	<!--
	status_download takes four parameters:
	  - Repository (url)
	  - Downloaded size (human readable)
	  - Total size (human readable)
	  - Percentage complete (int between 0-100)
	-->
	<string name="status_download">Downloading\n%2$s / %3$s (%4$d%%) from\n%1$s</string>
	<string name="status_processing_xml">Processing application\n%2$d of %3$d from\n%1$s</string>
	<string name="status_connecting_to_repo">Connecting to\n%1$s</string>
	<string name="status_checking_compatibility">Checking apps compatibility with your device…</string>
	<string name="no_permissions">No permissions are used.</string>
	<string name="permissions_for_long">Permissions for version %s</string>
	<string name="showPermissions">Show permissions</string>
	<string name="showPermissions_on">Display a list of permissions an app requires</string>
	<string name="showPermissions_off">Don\'t show permissions before downloading</string>
	<string name="no_handler_app">You don\'t have any available app that can handle %s</string>
	<string name="compactlayout">Compact Layout</string>
	<string name="compactlayout_on">Show icons at a smaller size</string>
	<string name="compactlayout_off">Show icons at regular size</string>
    <string name="theme">Theme</string>
<<<<<<< HEAD
    <string name="theme_long">Choose a theme to use</string>
    <string name="unsigned">Unsigned</string>
    <string name="repo_url">URL</string>
    <string name="repo_num_apps"># of apps</string>
    <string name="repo_signature">Signature</string>
    <string name="repo_description">Description</string>
    <string name="repo_last_update">Last update</string>
    <string name="repo_update">Update</string>
    <string name="repo_name">Name</string>
    <string name="unsigned_description">This means that the list of
        applications could not be verified. You should be careful
        with applications downloaded from unsigned indexes.</string>
    <string name="repo_not_yet_updated">This repository has not been used yet.
        In order to view the apps it provides, you will need to update
        it.\n\nOnce updated, the description and other details will
        become available here.
    </string>
    <string name="repo_delete_details">Do you want to delete the \"{0}\"
        repository, which has {1} apps in it? Any installed apps will NOT be
        removed, but you will not be able to update them through F-Droid any
        more.
    </string>
    <string name="unknown">Unknown</string>
    <string name="repo_confirm_delete_title">Delete Repository?</string>
    <string name="repo_confirm_delete_body">Deleting a repository means
        apps from it will no longer be available from F-Droid.\n\nNote: All
        previously installed apps will remain on your device.
    </string>
    <string name="repo_disabled_notification">Disabled "%1$s".\n\nYou will
        need to re-enable this repository to install apps from it.
    </string>
=======
>>>>>>> b35bb9b1

</resources><|MERGE_RESOLUTION|>--- conflicted
+++ resolved
@@ -7,19 +7,11 @@
 	<string name="installIncompatible">It seems like this package is not compatible with your device. Do you want to try and install it anyway?</string>
 	<string name="installDowngrade">You are trying to downgrade this application. Doing so might get it to malfunction and even lose your data. Do you want to try and downgrade it anyway?</string>
 	<string name="version">Version</string>
-<<<<<<< HEAD
-	<string name="n_versions_available">%d versions available</string>
-	<string name="n_version_available">%d version available</string>
 	<string name="edit">Edit</string>
 	<string name="delete">Delete</string>
-	<string name="cache_downloaded">Cache downloaded apps</string>
-	<string name="keep_downloaded">Keep downloaded apk files on SD card</string>
-=======
 	<string name="cache_downloaded">App cache</string>
 	<string name="cache_downloaded_on">Keep downloaded apk files on SD card</string>
 	<string name="cache_downloaded_off">Do not keep any apk files</string>
-
->>>>>>> b35bb9b1
 	<string name="updates">Updates</string>
 	<string name="other">Other</string>
 	<string name="last_update_check">Last repo scan: %s</string>
@@ -172,8 +164,6 @@
 	<string name="compactlayout_on">Show icons at a smaller size</string>
 	<string name="compactlayout_off">Show icons at regular size</string>
     <string name="theme">Theme</string>
-<<<<<<< HEAD
-    <string name="theme_long">Choose a theme to use</string>
     <string name="unsigned">Unsigned</string>
     <string name="repo_url">URL</string>
     <string name="repo_num_apps"># of apps</string>
@@ -204,7 +194,5 @@
     <string name="repo_disabled_notification">Disabled "%1$s".\n\nYou will
         need to re-enable this repository to install apps from it.
     </string>
-=======
->>>>>>> b35bb9b1
 
 </resources>