--- conflicted
+++ resolved
@@ -40,11 +40,7 @@
 Адреса ризнице би личила на ово: http://f-droid.org/repo</string>
   <string name="inst">Инсталирана</string>
   <string name="not_inst">Није Инсталирана</string>
-<<<<<<< HEAD
   <string name="added_on">Додато  %s</string>
-=======
-  <string name="added_on">\"Додато  %s\"</string>
->>>>>>> c11fffb8
   <string name="ok">ПОТВРДИ</string>
   <string name="yes">ДА</string>
   <string name="no">НЕ</string>
@@ -55,11 +51,7 @@
   <string name="repo_update_title">Ажурирај ризнице</string>
   <string name="tab_installed">Инсталиране</string>
   <string name="tab_noninstalled">На располагању</string>
-<<<<<<< HEAD
   <string name="tab_updates">Нове верзије</string>
-=======
-  <string name="tab_updates">\"Нове верзије \"</string>
->>>>>>> c11fffb8
   <string name="one_update_available">1 нова верзија на располагању.</string>
   <string name="many_updates_available">%d нове/нових верзија на располагању</string>
   <string name="fdroid_updates_available">Ажурирање Ф-Дроида на располагању.</string>
