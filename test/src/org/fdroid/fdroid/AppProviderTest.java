--- conflicted
+++ resolved
@@ -22,10 +22,6 @@
     public void setUp() throws Exception {
         super.setUp();
         getSwappableContext().setResources(new MockCategoryResources());
-<<<<<<< HEAD
-=======
-        getSwappableContext().setContentResolver(getMockContentResolver());
->>>>>>> 4b4ee4b6
     }
 
     protected String[] getMinimalProjection() {
@@ -130,16 +126,6 @@
 
         List<String> categories = AppProvider.Helper.categories(getMockContext());
         String[] expected = new String[] {
-<<<<<<< HEAD
-			getMockContext().getResources().getString(R.string.category_whatsnew),
-			getMockContext().getResources().getString(R.string.category_recentlyupdated),
-			getMockContext().getResources().getString(R.string.category_all),
-			"Animal",
-			"Mineral",
-			"Vegetable"
-		};
-        TestUtils.assertContainsOnly(categories, expected);
-=======
             getMockContext().getResources().getString(R.string.category_whatsnew),
             getMockContext().getResources().getString(R.string.category_recentlyupdated),
             getMockContext().getResources().getString(R.string.category_all),
@@ -147,8 +133,7 @@
             "Mineral",
             "Vegetable"
         };
-        assertContainsOnly(categories, expected);
->>>>>>> 4b4ee4b6
+        TestUtils.assertContainsOnly(categories, expected);
     }
 
     public void testCategoriesMultiple() {
