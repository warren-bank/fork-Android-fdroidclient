--- conflicted
+++ resolved
@@ -14,25 +14,7 @@
 import java.util.ArrayList;
 import java.util.List;
 
-<<<<<<< HEAD
 public class ApkProviderTest extends BaseApkProviderTest {
-=======
-public class ApkProviderTest extends FDroidProviderTest<ApkProvider> {
-
-    public ApkProviderTest() {
-        super(ApkProvider.class, ApkProvider.getAuthority());
-    }
-
-    @Override
-    protected String[] getMinimalProjection() {
-        return new String[] {
-            ApkProvider.DataColumns.APK_ID,
-            ApkProvider.DataColumns.VERSION_CODE,
-            ApkProvider.DataColumns.NAME,
-            ApkProvider.DataColumns.REPO_ID
-        };
-    }
->>>>>>> 576208d3
 
     public void testUris() {
         assertInvalidUri(ApkProvider.getAuthority());
@@ -263,19 +245,7 @@
 
         assertResultCount(1, queryAllApks());
 
-<<<<<<< HEAD
         String[] projections = ApkProvider.DataColumns.ALL;
-=======
-        String[] projections = {
-            ApkProvider.DataColumns.REPO_ID,
-            ApkProvider.DataColumns.REPO_ADDRESS,
-            ApkProvider.DataColumns.REPO_VERSION,
-            ApkProvider.DataColumns.FEATURES,
-            ApkProvider.DataColumns.APK_ID,
-            ApkProvider.DataColumns.VERSION_CODE
-        };
-
->>>>>>> 576208d3
         Cursor cursor = getMockContentResolver().query(uri, projections, null, null, null);
         cursor.moveToFirst();
         Apk apk = new Apk(cursor);
