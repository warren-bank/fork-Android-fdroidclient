<?xml version="1.0" encoding="utf-8"?>
<manifest xmlns:android="http://schemas.android.com/apk/res/android"
    package="org.fdroid.fdroid"
    android:installLocation="auto"
    android:versionCode="640"
    android:versionName="0.64-test" >

    <uses-sdk
        android:minSdkVersion="5"
        android:targetSdkVersion="19" />

    <supports-screens
        android:anyDensity="true"
        android:largeScreens="true"
        android:normalScreens="true"
        android:resizeable="true"
        android:smallScreens="true"
        android:xlargeScreens="true" />

    <uses-feature
        android:name="android.hardware.wifi"
        android:required="false" />
    <uses-feature
        android:name="android.hardware.touchscreen"
        android:required="false" />
    <uses-feature
        android:name="android.hardware.nfc"
        android:required="false" />
    <uses-feature
        android:name="android.hardware.bluetooth"
        android:required="false" />

    <uses-permission android:name="android.permission.INTERNET" />
    <uses-permission android:name="android.permission.ACCESS_NETWORK_STATE" />
    <uses-permission android:name="android.permission.ACCESS_WIFI_STATE" />
    <uses-permission android:name="android.permission.BLUETOOTH" />
    <uses-permission android:name="android.permission.RECEIVE_BOOT_COMPLETED" />
    <uses-permission android:name="android.permission.WRITE_EXTERNAL_STORAGE" />
<<<<<<< HEAD
    
    <!-- These permissions are only granted when F-Droid is installed as a system app! -->
    <uses-permission android:name="android.permission.DELETE_PACKAGES" />
    <uses-permission android:name="android.permission.INSTALL_PACKAGES"/>
=======
    <uses-permission android:name="android.permission.NFC" />
>>>>>>> d287dca8

    <application
        android:name="FDroidApp"
        android:icon="@drawable/ic_launcher"
        android:label="@string/app_name"
        android:allowBackup="true"
        android:theme="@style/AppThemeDark"
        android:supportsRtl="true" >

        <provider
            android:authorities="org.fdroid.fdroid.data.AppProvider"
            android:name="org.fdroid.fdroid.data.AppProvider"
            android:exported="false"/>

        <provider
            android:authorities="org.fdroid.fdroid.data.RepoProvider"
            android:name="org.fdroid.fdroid.data.RepoProvider"
            android:exported="false"/>

        <provider
            android:authorities="org.fdroid.fdroid.data.ApkProvider"
            android:name="org.fdroid.fdroid.data.ApkProvider"
            android:exported="false"/>

        <provider
            android:authorities="org.fdroid.fdroid.data.InstalledAppProvider"
            android:name="org.fdroid.fdroid.data.InstalledAppProvider"
            android:exported="false"/>

        <activity
            android:name=".FDroid"
            android:launchMode="singleTop"
            android:configChanges="keyboardHidden|orientation|screenSize" >

            <intent-filter>
                <action android:name="android.intent.action.MAIN" />

                <category android:name="android.intent.category.LAUNCHER" />
            </intent-filter>

            <intent-filter>
                <action android:name="android.intent.action.VIEW" />

                <category android:name="android.intent.category.DEFAULT" />
                <category android:name="android.intent.category.BROWSABLE" />

                <data android:scheme="http" />
                <data android:scheme="https" />
                <data android:host="f-droid.org" />
                <data android:host="www.f-droid.org" />
                <data android:pathPrefix="/repository/browse" />
            </intent-filter>

            <meta-data
                android:name="android.app.default_searchable"
                android:value=".SearchResults" />
        </activity>
        <activity
            android:name=".ManageRepo"
            android:label="@string/menu_manage"
            android:launchMode="singleTask"
            android:parentActivityName=".FDroid" >
            <meta-data
                android:name="android.support.PARENT_ACTIVITY"
                android:value=".FDroid" />

            <intent-filter>
                <action android:name="android.intent.action.VIEW" />

                <category android:name="android.intent.category.BROWSABLE" />
                <category android:name="android.intent.category.DEFAULT" />

                <data android:scheme="http" />
                <data android:scheme="https" />
                <data android:host="*" />
                <!--
                The pattern matcher here is poorly implemented, in particular the * is
                non-greedy, so you have to do stupid tricks to match patterns that have
                repeat characters in them. http://stackoverflow.com/a/8599921/306864
                -->
                <data android:path="/fdroid/repo" />
                <data android:pathPattern="/fdroid/repo/*" />
                <data android:pathPattern="/.*/fdroid/repo" />
                <data android:pathPattern="/.*/fdroid/repo/*" />
                <data android:pathPattern="/.*/.*/fdroid/repo" />
                <data android:pathPattern="/.*/.*/fdroid/repo/*" />
                <data android:pathPattern="/.*/.*/.*/fdroid/repo" />
                <data android:pathPattern="/.*/.*/.*/fdroid/repo/*" />
                <data android:path="/fdroid/archive" />
                <data android:pathPattern="/fdroid/archive/*" />
                <data android:pathPattern="/.*/fdroid/archive" />
                <data android:pathPattern="/.*/fdroid/archive/*" />
                <data android:pathPattern="/.*/.*/fdroid/archive" />
                <data android:pathPattern="/.*/.*/fdroid/archive/*" />
                <data android:pathPattern="/.*/.*/.*/fdroid/archive" />
                <data android:pathPattern="/.*/.*/.*/fdroid/archive/*" />
                <!--
                Some QR Code scanners don't respect custom schemes like fdroidrepo://,
                so this is a workaround, since the local repo URL is all uppercase in
                the QR Code for sending the local repo to another device.
                -->
                <data android:path="/FDROID/REPO" />
            </intent-filter>
            <intent-filter>
                <action android:name="android.intent.action.VIEW" />

                <category android:name="android.intent.category.BROWSABLE" />
                <category android:name="android.intent.category.DEFAULT" />

                <!--
                Android's scheme matcher is case-sensitive, so include
                ALL CAPS versions to support ALL CAPS URLs in QR Codes.
                QR Codes have a special ALL CAPS mode that uses a reduced
                character set, making for more compact QR Codes.
                -->
                <data android:scheme="fdroidrepo" />
                <data android:scheme="FDROIDREPO" />
                <data android:scheme="fdroidrepos" />
                <data android:scheme="FDROIDREPOS" />
            </intent-filter>
            <!-- Handle NFC tags detected from outside our application -->
            <intent-filter>
                <action android:name="android.nfc.action.NDEF_DISCOVERED" />

                <category android:name="android.intent.category.DEFAULT" />

                <!--
                URIs that come in via NFC have scheme/host normalized to all lower case
                https://developer.android.com/reference/android/nfc/NfcAdapter.html#ACTION_NDEF_DISCOVERED
                -->
                <data android:scheme="fdroidrepo" />
                <data android:scheme="fdroidrepos" />
            </intent-filter>
            <intent-filter>
                <action android:name="android.intent.action.VIEW" />

                <category android:name="android.intent.category.DEFAULT" />

                <data android:mimeType="application/vnd.org.fdroid.fdroid.repo" />
            </intent-filter>
        </activity>
        <activity
            android:name=".NfcNotEnabledActivity"
            android:noHistory="true" />
        <activity
            android:name=".views.RepoDetailsActivity"
            android:label="@string/menu_manage"
            android:parentActivityName=".ManageRepo"
            android:windowSoftInputMode="stateHidden" />

        <activity
            android:name=".AppDetails"
            android:label="@string/app_details"
            android:exported="true"
            android:parentActivityName=".FDroid" >
            <meta-data
                android:name="android.support.PARENT_ACTIVITY"
                android:value=".FDroid" />

            <intent-filter>
                <action android:name="android.intent.action.VIEW" />

                <category android:name="android.intent.category.DEFAULT" />
                <category android:name="android.intent.category.BROWSABLE" />

                <data android:scheme="fdroid.app" />
            </intent-filter>

            <intent-filter>
                <action android:name="android.intent.action.VIEW" />

                <category android:name="android.intent.category.DEFAULT" />
                <category android:name="android.intent.category.BROWSABLE" />

                <data android:scheme="market" android:host="details" />
            </intent-filter>

            <intent-filter>
                <action android:name="android.intent.action.VIEW" />

                <category android:name="android.intent.category.DEFAULT" />
                <category android:name="android.intent.category.BROWSABLE" />

                <data android:scheme="http" />
                <data android:scheme="https" />
                <data android:host="f-droid.org" />
                <data android:host="www.f-droid.org" />
                <data android:pathPrefix="/app/" />
            </intent-filter>
        </activity>
        <activity
            android:label="@string/menu_preferences"
            android:name=".PreferencesActivity"
            android:parentActivityName=".FDroid" >
            <meta-data
                android:name="android.support.PARENT_ACTIVITY"
                android:value=".FDroid" />
        </activity>
        <activity
            android:name=".SearchResults"
            android:label="@string/search_results"
            android:exported="true"
            android:launchMode="singleTop"
            android:parentActivityName=".FDroid" >
            <meta-data
                android:name="android.support.PARENT_ACTIVITY"
                android:value=".FDroid" />

            <intent-filter>
                <action android:name="android.intent.action.SEARCH" />
            </intent-filter>

            <intent-filter>
                <action android:name="android.intent.action.VIEW" />

                <category android:name="android.intent.category.DEFAULT" />
                <category android:name="android.intent.category.BROWSABLE" />

                <data android:scheme="fdroid.search" />
            </intent-filter>

            <intent-filter>
                <action android:name="android.intent.action.VIEW" />

                <category android:name="android.intent.category.DEFAULT" />
                <category android:name="android.intent.category.BROWSABLE" />

                <data android:scheme="market" android:host="search" />
            </intent-filter>

            <meta-data
                android:name="android.app.searchable"
                android:resource="@xml/searchable" />
        </activity>
        
        <!--Used for SSL TOFU, supported by extern/MemorizingTrustManager lib -->
        <activity android:name="de.duenndns.ssl.MemorizingActivity" />

        <receiver android:name=".StartupReceiver" >
            <intent-filter>
                <action android:name="android.intent.action.BOOT_COMPLETED" />

                <category android:name="android.intent.category.HOME" />
            </intent-filter>
        </receiver>
        <receiver android:name=".PackageAddedReceiver" >
            <intent-filter>
                <action android:name="android.intent.action.PACKAGE_ADDED" />

                <data android:scheme="package" />
            </intent-filter>
        </receiver>
        <receiver android:name=".PackageUpgradedReceiver" >
            <intent-filter>
                <action android:name="android.intent.action.PACKAGE_CHANGED" />

                <data android:scheme="package" />
            </intent-filter>
        </receiver>
        <receiver android:name=".PackageRemovedReceiver" >
            <intent-filter>
                <action android:name="android.intent.action.PACKAGE_REMOVED" />

                <data android:scheme="package" />
            </intent-filter>
        </receiver>

        <service android:name=".UpdateService" />
    </application>

</manifest><|MERGE_RESOLUTION|>--- conflicted
+++ resolved
@@ -36,14 +36,11 @@
     <uses-permission android:name="android.permission.BLUETOOTH" />
     <uses-permission android:name="android.permission.RECEIVE_BOOT_COMPLETED" />
     <uses-permission android:name="android.permission.WRITE_EXTERNAL_STORAGE" />
-<<<<<<< HEAD
+    <uses-permission android:name="android.permission.NFC" />
     
     <!-- These permissions are only granted when F-Droid is installed as a system app! -->
     <uses-permission android:name="android.permission.DELETE_PACKAGES" />
     <uses-permission android:name="android.permission.INSTALL_PACKAGES"/>
-=======
-    <uses-permission android:name="android.permission.NFC" />
->>>>>>> d287dca8
 
     <application
         android:name="FDroidApp"
